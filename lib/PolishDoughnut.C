--- conflicted
+++ resolved
@@ -1,9 +1,5 @@
 /*
-<<<<<<< HEAD
   Copyright (c) 2012-2016, 2018 Frederic Vincent, Odele Straub, Thibaut Paumard
-=======
-  Copyright (c) 2012-2018 Frederic Vincent, Odele Straub, Thibaut Paumard
->>>>>>> dabd6546
   This file is part of Gyoto.
   Gyoto is free software: you can redistribute it and/or modify
   it under the terms of the GNU General Public License as published by
@@ -564,385 +560,6 @@
   delete [] bo;
   delete [] ii;
 }
-<<<<<<< HEAD
-double PolishDoughnut::emission(double nu_em, double dsem,
-				state_t const &cph, double const *co) const
-{
-  GYOTO_DEBUG << endl;
-  double Inu;
-  emission(&Inu, &nu_em, 1, dsem, cph, co);
-  return Inu;
-}
-// First version: use an averaged quantity
-/*double PolishDoughnut::emissionSynchro_komissarov_averaged(
-  double Theta_elec,double number_density,double nuem,double nuc
-  ) const
-  {
-  double vv = nuem/nuc/(Theta_elec*Theta_elec);
-  double pref = pow(2.,1./6.)*pow(M_PI,3./2.)/pow(3.,5./6.);
-  double bessel = bessk(2,1./Theta_elec);
-  double emis_synch =
-  pref*GYOTO_ELEMENTARY_CHARGE_CGS*GYOTO_ELEMENTARY_CHARGE_CGS
-  *number_density*nuem/(GYOTO_C_CGS*bessel*pow(vv,1./6.))
-  *exp(-pow(9.*vv/2.,1./3.));
-  if (emis_synch!=emis_synch) {
-  throwError("In PolishDoughnut::emissionSynchro_komissarov_averaged: "
-  "emissivity is nan");
-  }
-  if (emis_synch==emis_synch+1.)
-  throwError("In PolishDoughnut::emissionSynchro_komissarov_averaged: "
-  "emissivity is infinite");
-  return emis_synch;
-  }*/
-// Second version: just integrate over angles
-double PolishDoughnut::emissionSynchro_komissarov_averaged(
-							   double Theta_elec,double number_density,double nuem,double nuc
-							   ) const
-{
-  double th0=0., thNm1=M_PI;
-  double hh=(thNm1-th0)/double(nstep_angint);
-  double emis_synch=0.;
-  for (int ii=1;ii<=2*nstep_angint-3;ii+=2){
-    double theta=th0+double(ii)/2.*hh;
-    emis_synch+=hh*emissionSynchro_komissarov_direction(Theta_elec,number_density,nuem,nuc,theta)*sin(theta);
-  }
-  if (emis_synch!=emis_synch) {
-    throwError("In PolishDoughnut::emissionSynchro_komissarov_averaged_integ: "
-	       "emissivity is nan");
-  }
-  if (emis_synch==emis_synch+1.)
-    throwError("In PolishDoughnut::emissionSynchro_komissarov_averaged_integ: "
-	       "emissivity is infinite");
-  return emis_synch/2.;
-  //NB: averaged jnu is: \int jnu dOmega = 1/2 * \int jnu*sinth dth
-}
-double PolishDoughnut::emissionSynchro_komissarov_direction(
-							    double Theta_elec,double number_density,double nuem,double nuc,double theta
-							    )
-  const {
-  double thetae_min_ther = 0.01;
-  if (Theta_elec < thetae_min_ther) return 0.;
-  // Below this value, 0/0 problems arise. From mma it is clear
-  // that jnu goes quickly to 0 for thetae<0.01
-  double gamma0=0., chi0=0.;
-  double sth=sin(theta), cth=cos(theta);
-  if (Theta_elec<=0.08){
-    gamma0 = sqrt(1+2.*nuem*Theta_elec/nuc
-		  *pow(1.+9.*nuem*Theta_elec*sth*sth/(2.*nuc),-0.3333333333));
-    chi0 = sqrt((2.*Theta_elec*(gamma0*gamma0-1.))
-		/(gamma0*(3.*gamma0*gamma0-1.)));
-  }else{
-    gamma0 = sqrt(1.+pow(4.*nuem*Theta_elec/(3.*nuc*sth),0.6666666666));
-    chi0 = sqrt(2.*Theta_elec/(3.*gamma0));
-  }
-  double tt = sqrt(gamma0*gamma0-1.)*sth,
-    nn = nuem*(1.+tt*tt)/(nuc*gamma0);
-  double Z0 = pow((tt*exp(1./sqrt(1.+tt*tt)))/(1.+sqrt(1.+tt*tt)),2.*nn);
-  double K2 = bessk(2,1./Theta_elec);
-  double ne0 = number_density/Theta_elec*gamma0*sqrt(gamma0*gamma0-1.)/K2
-    *exp(-gamma0/Theta_elec);
-  // this is j_nu synchro:
-  double emis_synch =
-    M_PI*GYOTO_ELEMENTARY_CHARGE_CGS*GYOTO_ELEMENTARY_CHARGE_CGS
-    /(2.*GYOTO_C_CGS)*sqrt(nuc*nuem)*chi0*ne0
-    *(1.+2.*cth*cth/(sth*sth*gamma0*gamma0))
-    *pow(1.-(1.-1./(gamma0*gamma0))*cth*cth,0.25)
-    *Z0;
-  if (emis_synch!=emis_synch) {
-    cout << "stuff emission= " << nuc << " " << nuem << " " << tt << " " << nn << " " << Z0 << endl;
-    throwError("In PolishDoughnut::emissionSynchro_komissarov_direction: "
-	       "emissivity is nan");
-  }
-  if (emis_synch==emis_synch+1.)
-    throwError("In PolishDoughnut::emissionSynchro_komissarov_direction: "
-	       "emissivity is infinite");
-  return emis_synch;
-}
-double PolishDoughnut::emissionSynchro_komissarov_PL_direction(
-							       double number_density_PL,double nuem, double nuc,double theta_mag)
-  const {
-  // From Petrosian & McTiernan 1983, Phys. Fluids 26 (10), eq. 32
-  // Putting g(mu)=1 and using (Y+ + Y_)=2 to get jnu and alphanu.
-  // NB: putting g(mu)=1 or 1/2 is not important, it boils down
-  // to redefining the % amount delta of PL energy wrt THER energy
-  double emis_synch =
-    sqrt(3.)*M_PI*GYOTO_ELEMENTARY_CHARGE_CGS*GYOTO_ELEMENTARY_CHARGE_CGS
-    *nuc*sin(theta_mag)/(2.*GYOTO_C_CGS)
-    *number_density_PL*(expoPL_-1.)
-    *pow(3.*nuc*(expoPL_+1.)*sin(theta_mag)/(4.*nuem),0.5*(expoPL_-1.))
-    *exp(-0.5*(expoPL_+1.));
-  if (emis_synch!=emis_synch) {
-    cout << "stuff= " << nuc << " " << theta_mag << " " << number_density_PL << endl;
-    throwError("In PolishDoughnut::emissionSynchro_komissarov_PL_direction: "
-	       "emissivity is nan");
-  }
-  if (emis_synch==emis_synch+1.)
-    throwError("In PolishDoughnut::emissionSynchro_komissarov_PL_direction: "
-	       "emissivity is infinite");
-  return emis_synch;
-}
-double PolishDoughnut::absorptionSynchro_komissarov_PL_direction(
-								 double number_density_PL,double nuem, double nuc, double theta_mag)
-  const {
-  // From Petrosian & McTiernan 1983, Phys. Fluids 26 (10), eq. 32
-  double abs_synch =
-    sqrt(3.)*M_PI*GYOTO_ELEMENTARY_CHARGE_CGS*GYOTO_ELEMENTARY_CHARGE_CGS
-    *nuc*sin(theta_mag)/(2.*GYOTO_C_CGS)
-    *number_density_PL*(expoPL_-1.)
-    *pow(3.*nuc*(expoPL_+2.)*sin(theta_mag)/(4.*nuem),0.5*expoPL_)
-    *exp(-0.5*(expoPL_+2.))
-    *(expoPL_+2.)
-    /(GYOTO_ELECTRON_MASS_CGS*nuem*nuem);
-  if (abs_synch!=abs_synch) {
-    throwError("In PolishDoughnut::absorptionSynchro_komissarov_PL_direction: "
-	       "abs is nan");
-  }
-  if (abs_synch==abs_synch+1.)
-    throwError("In PolishDoughnut::absorptionSynchro_komissarov_PL_direction: "
-	       "abs is infinite");
-  return abs_synch;
-}
-double PolishDoughnut::emissionSynchro_komissarov_PL_averaged(
-							      double number_density_PL, double nuem, double nuc)
-  const {
-  double th0=0., thNm1=M_PI;
-  double hh=(thNm1-th0)/double(nstep_angint);
-  double emis_synch=0.;
-  for (int ii=1;ii<=2*nstep_angint-3;ii+=2){
-    double theta=th0+double(ii)/2.*hh;
-    emis_synch+=hh*emissionSynchro_komissarov_PL_direction(number_density_PL,
-							   nuem,nuc,theta)
-      *sin(theta);
-  }
-  if (emis_synch!=emis_synch) {
-    throwError("In PolishDoughnut::emissionSynchro_komissarov_PL_averaged: "
-	       "emissivity is nan");
-  }
-  if (emis_synch==emis_synch+1.)
-    throwError("In PolishDoughnut::emissionSynchro_komissarov_PL_averaged: "
-	       "emissivity is infinite");
-  return emis_synch/2.;
-  //NB: averaged jnu is: \int jnu dOmega = 1/2 * \int jnu*sinth dth
-}
-double PolishDoughnut::absorptionSynchro_komissarov_PL_averaged(
-								double number_density_PL, double nuem, double nuc)
-  const {
-  double th0=0., thNm1=M_PI;
-  double hh=(thNm1-th0)/double(nstep_angint);
-  double abs_synch=0.;
-  for (int ii=1;ii<=2*nstep_angint-3;ii+=2){
-    double theta=th0+double(ii)/2.*hh;
-    abs_synch+=hh*absorptionSynchro_komissarov_PL_direction(number_density_PL,
-							    nuem,nuc,theta)
-      *sin(theta);
-  }
-  if (abs_synch!=abs_synch) {
-    throwError("In PolishDoughnut::absorptionSynchro_komissarov_PL_averaged: "
-	       "abs is nan");
-  }
-  if (abs_synch==abs_synch+1.)
-    throwError("In PolishDoughnut::absorptionSynchro_komissarov_PL_averaged: "
-	       "abs is infinite");
-  return abs_synch/2.;
-}
-void PolishDoughnut::emission(double Inu[], // output
-			      double const nu_ems[], size_t nbnu, // input
-			      double dsem,
-			      state_t const &coord_ph,
-			      double const coord_obj[8]) const {
-  // Beware: all computations are done in cgs, output must be in SI
-  GYOTO_DEBUG << "entering emission()\n";
-  if (!flag_radtransf_) {//NON RADIATIVE TRANSFER CASE
-    for (size_t i=0; i<nbnu; ++i) Inu[i]=1.; //assumes cst I_nu = 1
-    return;
-  }
-  /*NB: to obtain a trivial rad transfer image with constant emissivity:
-    put here 'return dsem;' (not 'return 1;')*/
-  //return dsem;
-  if (komissarov_){
-    double Taunu[nbnu];
-    radiativeQ(Inu, Taunu, nu_ems, nbnu, dsem, coord_ph, coord_obj);
-    return;
-  }
-  double emisstot=0., emiss_synch=0., emiss_brems=0.,
-    emiss_Cbrems=0., emiss_Csynch=0.;
-  int usesynch=1, usebrems=1, usecompton=1;
-  //usesynch, usebrems: obvious meaning
-  if (usecompton && (!usesynch || !usebrems))
-    throwError("In PolishDoughnut::emission() Compton can't be computed"
-	       "without Synchrotron"
-	       " and Bremsstrahlung");
-  /* ***DOUGHNUT PHYSICAL QUANTITIES COMPUTATION*** */
-  double vel[4];
-  const_cast<PolishDoughnut*>(this)->getVelocity(coord_obj, vel);
-  //double Omega=vel[3]/vel[0];
-  double Msgr = gg_->mass()*1e3; // Gyoto speaks in SI --> here we
-  // switch to cgs units
-  double rr = coord_ph[1], theta = coord_ph[2];//NB: rr is units of GM/c^2
-  double rcgs = rr * gg_ -> unitLength() * 100.;//rr in cgs
-  //r_centre_ in cgs:
-  double r_centre_cgs = r_centre_ * gg_ -> unitLength() * 100.;
-
-  double pos[4]={0.,rr,theta,0.};
-  double ww = (gg_->getPotential(pos,l0_) - W_surface_)*DeltaWm1_;
-
-  if (ww<=0.){//Will generate nan in computations w must be strictly positive
-    if (fabs(ww)<w_tol) {
-      if (ww!=0.) ww=fabs(ww);
-      else ww=w_tol;//can be the case if w at entrance in doughnut is exactly 0
-    }else{
-      throwError("In PolishDoughnut::emission() w<0!");
-    }
-  }
-  // The virial temperature at doughnut's centre,
-  // derived at energy equipartition from : 3/2*k*T = G*M*mp/r_centre
-  double Tvir = 2./3. * GYOTO_G_CGS * Msgr * GYOTO_PROTON_MASS_CGS
-    / (GYOTO_BOLTZMANN_CGS * r_centre_cgs) ;
-  // doughnut's central temperature
-  /*
-    NB: central temperature defined by a fraction of virial temperature
-  */
-  double T0 = centraltemp_over_virial_*Tvir;
-  GYOTO_DEBUG << "T0="<< T0 << endl;
-  // gas mass density [g cm^-3]
-  // magnetic pressure parameter
-  GYOTO_DEBUG << "beta=" << beta_ << endl;
-  GYOTO_DEBUG << "kappa=";
-  double kappa = (exp((W_centre_-W_surface_)/(CST_POLY_INDEX+1.))-1.)
-    *pow(central_density_*GYOTO_C2_CGS,-CST_POLY_INDEX_M1);
-  if (debug()) cerr << kappa << endl;
-  /*
-    NB: 'central_density_' is given in g/cm3 in XML (mass density)
-    'density' is as well a mass density (see the 1/c2 factor)
-  */
-  GYOTO_DEBUG << "density=";
-  double density = GYOTO_C2_CGS_M1
-    *pow(1./kappa
-	 *(pow(1.
-	       +kappa*pow(central_density_*GYOTO_C2_CGS,CST_POLY_INDEX_M1)
-	       ,ww)
-	   -1.)
-	 ,CST_POLY_INDEX);
-  if (debug()) cerr << density << endl;
-  GYOTO_DEBUG_EXPR(central_density_);
-  GYOTO_DEBUG_EXPR(GYOTO_C2_CGS);
-  GYOTO_DEBUG_EXPR(CST_POLY_INDEX);
-  GYOTO_DEBUG_EXPR(ww);
-  // gas number density [cm^-3] --> 'density/mass' is a number density
-  double n_e = density/(CST_MU_ELEC * GYOTO_ATOMIC_MASS_UNIT_CGS) ;
-  double n_i = density/(CST_MU_ION * GYOTO_ATOMIC_MASS_UNIT_CGS) ;
-  double n_j = (CST_Z_1*CST_Z_1 * CST_HYDRO_FRAC) * n_i
-    + (CST_Z_2*CST_Z_2 * (1.-CST_HYDRO_FRAC)) * n_i ;
-  //adjusted for H and He ion species ; n_j = n_i = n_e if
-  //CST_HYDRO_FRAC=1 (only protons in disk)
-  // pressure
-  double PP = kappa*pow(density*GYOTO_C2_CGS,1.+CST_POLY_INDEX_M1);
-  // electron temperature
-  /*
-    NB: polish doughnut cannot be a perfect gas.
-    Following definition of temperature is as close as possible
-    to perfect gas law, but it is not perfect gas law.
-    T = cst * p/rho, cst defined from chosen central temperature;
-    perfect gas: T = cst' * p/rho, cst' is defined from cst of nature.
-  */
-  double kappabis = T0*pow(central_density_,-CST_POLY_INDEX_M1);
-  double T_electron = kappabis*pow(density,CST_POLY_INDEX_M1);
-  GYOTO_DEBUG << "T_electron=" << T_electron << endl;
-  // dimensionless electron temp
-  double temp_e = GYOTO_BOLTZMANN_CGS * T_electron
-    / (GYOTO_ELECTRON_MASS_CGS*GYOTO_C2_CGS) ;
-  //Frequency of maximum BB emission (see Rybicki-Lightman)
-  double numax = 2.82*GYOTO_BOLTZMANN_CGS*T_electron/GYOTO_PLANCK_CGS;
-  double BB = sqrt(24.*M_PI*beta_*PP); // Pmagn = B^2/24pi
-  double nu_0 = GYOTO_ELEMENTARY_CHARGE_CGS* BB
-    / (2. * M_PI * GYOTO_ELECTRON_MASS_CGS * GYOTO_C_CGS) ;
-  if (T_electron < 5e8){
-    for (size_t i=0; i<nbnu; ++i) Inu[i]=0.;
-    return;
-    //for temperatures below, synch is 0, and compton behaves badly
-    //Checked: ~1% cases rejected
-  }
-  /* ***PRELIMINARY COMPUTATIONS OF EMISSION-LINKED QUANTITIES*** */
-  //Prefactor for synch emission, see NY95 Eq 3.9
-  //preff is 1/4pi times NY95 equivalent factor to have a result in str^-1
-  double preff=n_e*GYOTO_ELEMENTARY_CHARGE_CGS
-    *GYOTO_ELEMENTARY_CHARGE_CGS
-    /(sqrt(3)*GYOTO_C_CGS*bessk(2,1./temp_e));
-  double amplification=1., Csynch=1., Cbrems=1.;
-  //See Mahadevan 96 Table 1
-  double temp1,temp2;
-  double alpha1=1., alpha2=1., alpha3=1.;
-  if (T_electron>3.2e10){ //see Mahadevan 96 Table 1
-    alpha1 = 1.;
-    alpha2 = 1.;
-    alpha3 = 1.;
-  }else if (T_electron<=(temp2=3.2e10) && T_electron>(temp1=1.6e10)){
-    alpha1 = 0.9768+(0.9768-0.9788)/(temp1-temp2)*(T_electron-temp1);
-    alpha2 = 1.095+(1.095-1.021)/(temp1-temp2)*(T_electron-temp1);
-    alpha3 = 0.8332+(0.8332-1.031)/(temp1-temp2)*(T_electron-temp1);
-  }else if (T_electron<=(temp2=1.6e10) && T_electron>(temp1=8e9)){
-    alpha1 = 0.9774+(0.9774-0.9768)/(temp1-temp2)*(T_electron-temp1);
-    alpha2 = 1.16+(1.16-1.095)/(temp1-temp2)*(T_electron-temp1);
-    alpha3 = 0.2641+(0.2641-0.8332)/(temp1-temp2)*(T_electron-temp1);
-  }else if (T_electron<=(temp2=8e9) && T_electron>(temp1=4e9)){
-    alpha1 = 1.045+(1.045-0.9774)/(temp1-temp2)*(T_electron-temp1);
-    alpha2 = -0.1897+(-0.1897-1.16)/(temp1-temp2)*(T_electron-temp1);
-    alpha3 = 0.0595+(0.0595-0.2641)/(temp1-temp2)*(T_electron-temp1);
-  }else if (T_electron<=(temp2=4e9) && T_electron>(temp1=2e9)){
-    alpha1 = 1.18+(1.18-1.045)/(temp1-temp2)*(T_electron-temp1);
-    alpha2 = -4.008+(-4.008+0.1897)/(temp1-temp2)*(T_electron-temp1);
-    alpha3 = 1.559+(1.559-0.0595)/(temp1-temp2)*(T_electron-temp1);
-  }else if (T_electron<=(temp2=2e9) && T_electron>(temp1=1e9)){
-    alpha1 = 1.121+(1.121-1.18)/(temp1-temp2)*(T_electron-temp1);
-    alpha2 = -10.65+(-10.65+4.008)/(temp1-temp2)*(T_electron-temp1);
-    alpha3 = 9.169+(9.169-1.559)/(temp1-temp2)*(T_electron-temp1);
-  }else if (T_electron<=(temp2=1e9) && T_electron>(temp1=5e8)){
-    alpha1 = 0.0431+(0.0431-1.121)/(temp1-temp2)*(T_electron-temp1);
-    alpha2 = 10.44+(10.44+10.65)/(temp1-temp2)*(T_electron-temp1);
-    alpha3 = 16.61+(16.61-9.169)/(temp1-temp2)*(T_electron-temp1);
-  }else{
-    GYOTO_DEBUG << "Too low temperature for synchrotron emission" << endl;
-    //see Mahadevan 96, no fit given for T_e<5e8K
-  }
-  double param[7]={rcgs,n_e,BB,T_electron,alpha1,alpha2,alpha3};
-  double nu_test = 1e17;
-  //NB: see mma Transcendental.nb, nu_crit is well below 1e17
-  transcendental_t transcendental;
-  transcendental.papa = this;
-  transcendental.par = param;
-  double xM_crit = transcendental.secant(50, 5000) ;
-  if (transcendental.status) { // maxiter reached in secant method
-    double xmin = 2./3.*nu_test/(nu_0*temp_e*temp_e), xmax;
-    while (transcendental(xmin)<0.){
-      xmin*=0.1;
-    }
-    xmax=10.*xmin;
-    while (transcendental(xmax)>0.){
-      xmax*=10.;
-    }
-    xM_crit = transcendental.ridders(xmin, xmax) ;
-  }
-  double nu_crit = 3./2. * nu_0 * temp_e * temp_e * xM_crit ;
-  if (usecompton){
-    // nu_em-independent part
-    /* DOUGHNUT HEIGHT */
-    //compute H(r), doughnut's height at given value of r
-    int inside=1;//will be 0 when getting out of doughnut
-    double newr=rr,newth=theta,rsth=rr*sin(theta),neww,wbef=ww,rbef=rr;
-    double dr=1e-2;//crude, but there will be a linear interpolation later
-    // TO CHANGE!!!! put in the non-nu part above
-    while (inside){
-      newr+=dr;
-      newth=asin(rsth/newr);//NB: no pb with asin, even if it's
-      //defined between -pi/2 and pi/2 and theta
-      //is between 0 and pi; we just want one of
-      //the 2 points at the surface of the
-      //doughnut with same value of x and y as
-      //the rr,theta point and one of them will
-      //be found by this asin (which one we
-      //don't care)
-=======
->>>>>>> dabd6546
 
 void PolishDoughnut::radiativeQ(double Inu[], // output
 				double Taunu[], // output
@@ -993,19 +610,11 @@
 	throwError("In PolishDoughnut::emission() w<0!");
       }
     }
-<<<<<<< HEAD
-    double enthalpy_c=central_density_; // Warning: central_density_ is here
+    double enthalpy_c=central_enthalpy_cgs_; // Warning: central_density_ is here
     // p+rho*c2 (enthalpy), not rho; model is different from std doughnut
     double g_tt=gg_->gmunu(&coord_ph[0],0,0),
       g_pp=gg_->gmunu(&coord_ph[0],3,3),
       g_tp=gg_->gmunu(&coord_ph[0],0,3),
-=======
-    double enthalpy_c=central_enthalpy_cgs_;
-    //cout << "enthalpy= " << enthalpy_c << endl;
-    double g_tt=gg_->gmunu(coord_ph,0,0),
-      g_pp=gg_->gmunu(coord_ph,3,3),
-      g_tp=gg_->gmunu(coord_ph,0,3),
->>>>>>> dabd6546
       LL=g_tp*g_tp-g_tt*g_pp;
     double posc[4]={0.,r_centre_,M_PI/2.,0.};
     double g_ttc=gg_->gmunu(posc,0,0),
@@ -1195,34 +804,6 @@
   }
   
 }
-<<<<<<< HEAD
-double PolishDoughnut::transmission(double, double,
-				    state_t const &) const {
-  if (!flag_radtransf_) return 0.; //Complete absorption for optically thick
-  return 1.;//NO ABSORPTION FOR OPTICALLY THIN
-}
-double PolishDoughnut::BBapprox(double nuem, double Te) const{
-  double HnuOverKt=GYOTO_PLANCK_CGS*nuem/(GYOTO_BOLTZMANN_CGS*Te);
-  double tol=1e-2;
-  if (HnuOverKt<tol) //Rayleigh-Jeans
-    return 2.*nuem*nuem*GYOTO_C2_CGS_M1*GYOTO_BOLTZMANN_CGS*Te;
-  else if (HnuOverKt>1./tol) //Wien
-    return 2.*GYOTO_PLANCK_CGS*nuem*nuem*nuem*GYOTO_C2_CGS_M1
-      *exp(-HnuOverKt);
-  else //Planck
-    return 2.*GYOTO_PLANCK_CGS*nuem*nuem*nuem*GYOTO_C2_CGS_M1
-      *1./(exp(HnuOverKt)-1.);
-}
-double PolishDoughnut::funcxM(double alpha1, double alpha2,
-			      double alpha3, double xM) {
-  //Mahadevan 96 fit function
-  return 4.0505*alpha1/pow(xM,1./6.)
-    *(1.+0.4*alpha2/pow(xM,1./4.)+0.5316*alpha3/sqrt(xM))
-    *exp(-1.8899*pow(xM,1./3.));
-}
-=======
-
->>>>>>> dabd6546
 // Intersection of the constant angular momentum l0 with the Keplerian one
 //double PolishDoughnut::intersection(double rr) const
 PolishDoughnut::intersection_t::intersection_t(PolishDoughnut*parent)
