/*
    Copyright 2011, 2018 Thibaut Paumard, Frederic Vincent

    This file is part of Gyoto.

    Gyoto is free software: you can redistribute it and/or modify
    it under the terms of the GNU General Public License as published by
    the Free Software Foundation, either version 3 of the License, or
    (at your option) any later version.

    Gyoto is distributed in the hope that it will be useful,
    but WITHOUT ANY WARRANTY; without even the implied warranty of
    MERCHANTABILITY or FITNESS FOR A PARTICULAR PURPOSE.  See the
    GNU General Public License for more details.

    You should have received a copy of the GNU General Public License
    along with Gyoto.  If not, see <http://www.gnu.org/licenses/>.
 */

#include "GyotoUtils.h"
#include "GyotoUniformSphere.h"
#include "GyotoPhoton.h"
#include "GyotoPowerLawSpectrum.h"
#include "GyotoBlackBodySpectrum.h"
#include "GyotoFactoryMessenger.h"
#include "GyotoConverters.h"
#include "GyotoProperty.h"

#include <iostream>
#include <cmath>
#include <string>
#include <cstdlib>
#include <float.h>
#include <sstream>
#include <string.h>

using namespace std;
using namespace Gyoto;
using namespace Gyoto::Astrobj;

GYOTO_PROPERTY_START(Gyoto::Astrobj::UniformSphere,
 "Coordinate sphere with uniform emission and absorption.")
GYOTO_PROPERTY_SPECTRUM(UniformSphere, Spectrum, spectrum,
 "Emission law.")
GYOTO_PROPERTY_SPECTRUM(UniformSphere,Opacity, opacity,
 "Absorption law.")
GYOTO_PROPERTY_BOOL(UniformSphere,
		    IsotropicEmittedIntensity, TrueEmittedIntensity,
		    isotropic,
 "If true, then emission just returns 1.")
GYOTO_PROPERTY_DOUBLE(UniformSphere,
		      DeltaMaxOverDistance, deltaMaxOverDistance,
 "Maximum value of step/distance from centre of sphere for photons.")
GYOTO_PROPERTY_DOUBLE(UniformSphere,
		      DeltaMaxOverRadius, deltaMaxOverRadius,
 "Maximum value of step/radius of sphere for photons.")
GYOTO_PROPERTY_DOUBLE(UniformSphere, Alpha, alpha)
GYOTO_PROPERTY_DOUBLE_UNIT(UniformSphere, Radius, radius, "Sphere radius (geometrical units).")
GYOTO_PROPERTY_END(UniformSphere, Standard::properties)


#define GYOTO_USPH_DELTAMAX_OVER_RAD 0.1
#define GYOTO_USPH_DELTAMAX_OVER_DST 0.1

UniformSphere::UniformSphere(string kin) :
  Astrobj::Standard(kin),
  // radius_(0.),
  isotropic_(0),
  alpha_(1),
  spectrum_(NULL),
  opacity_(NULL),
  dltmor_(GYOTO_USPH_DELTAMAX_OVER_RAD),
  dltmod_(GYOTO_USPH_DELTAMAX_OVER_DST)
{
# if GYOTO_DEBUG_ENABLED
  GYOTO_DEBUG << endl;
# endif
  //cout << "in creaor " << Generic::radiativeQ() << endl;
  // also initial safety_value_ etc.
  radius(0.);

  spectrum(new Spectrum::BlackBody()); 
  opacity(new Spectrum::PowerLaw(0., 1.));
  opticallyThin(false);
}

UniformSphere::UniformSphere(string kin,
			     SmartPointer<Metric::Generic> met, double rad) :
  Astrobj::Standard(kin),
  //radius_(rad),
  isotropic_(0),
  alpha_(1),
  spectrum_(NULL), opacity_(NULL),
  dltmor_(GYOTO_USPH_DELTAMAX_OVER_RAD),
  dltmod_(GYOTO_USPH_DELTAMAX_OVER_DST)
{
  // also initialize safety_value_ etc.
  radius(rad);

  spectrum(new Spectrum::BlackBody()); 
  opacity(new Spectrum::PowerLaw(0., 1.));
  opticallyThin(false);
  gg_=met;

}

UniformSphere::UniformSphere(const UniformSphere& orig) :
  Astrobj::Standard(orig),
  radius_(orig.radius_),
  isotropic_(orig.isotropic_),
  alpha_(orig.alpha_),
  spectrum_(NULL), opacity_(NULL),
  dltmor_(orig.dltmor_),
  dltmod_(orig.dltmod_)

{
# if GYOTO_DEBUG_ENABLED
  GYOTO_DEBUG << endl;
# endif
  if (orig.spectrum_()) spectrum_=orig.spectrum_->clone();
  if (orig.opacity_()) opacity_=orig.opacity_->clone();
}

UniformSphere::~UniformSphere() {
# if GYOTO_DEBUG_ENABLED
  GYOTO_DEBUG << endl;
# endif
}

string UniformSphere::className() const { return  string("UniformSphere"); }
string UniformSphere::className_l() const { return  string("uniformsphere"); }

SmartPointer<Spectrum::Generic> UniformSphere::spectrum() const { return spectrum_; }
void UniformSphere::spectrum(SmartPointer<Spectrum::Generic> sp) {spectrum_=sp;}

SmartPointer<Spectrum::Generic> UniformSphere::opacity() const { return opacity_; }
void UniformSphere::opacity(SmartPointer<Spectrum::Generic> sp) {
  opticallyThin(sp);
  opacity_=sp;
}


double UniformSphere::operator()(double const coord[4]) {
# if GYOTO_DEBUG_ENABLED
  GYOTO_DEBUG << endl;
# endif
  double coord_st[4] = {coord[0]};
  double coord_ph[4] = {coord[0]};
  double sintheta;
  getCartesian(coord_st, 1, coord_st+1, coord_st+2, coord_st+3);
  switch (gg_->coordKind()) {
  case GYOTO_COORDKIND_CARTESIAN:
    memcpy(coord_ph+1, coord+1, 3*sizeof(double));
    break;
  case GYOTO_COORDKIND_SPHERICAL:
    coord_ph[1] = coord[1] * (sintheta=sin(coord[2])) * cos(coord[3]);
    coord_ph[2] = coord[1] * sintheta * sin(coord[3]);
    coord_ph[3] = coord[1] * cos(coord[2]) ;
    break;
  default:
    throwError("unsupported coordkind");
  }
  //cout << "rsp= " << sqrt(coord_st[1]*coord_st[1]+coord_st[2]*coord_st[2]+coord_st[3]*coord_st[3]) << endl;
  double dx = coord_ph[1]-coord_st[1];
  double dy = coord_ph[2]-coord_st[2];
  double dz = coord_ph[3]-coord_st[3];

  return dx*dx + dy*dy + dz*dz;
}

double UniformSphere::deltaMax(double * coord) {
  double r;
  switch (gg_->coordKind()) {
  case GYOTO_COORDKIND_CARTESIAN:
    r=sqrt(coord[1]*coord[1]+coord[2]*coord[2]+coord[3]*coord[3]);
    break;
  case GYOTO_COORDKIND_SPHERICAL:
    r=coord[1];
    break;
  default:
    r=0.;
    throwError("unsupported coordkind");
  }
  if (rmax_!=DBL_MAX && r>rmax_) return r*0.5; 
  return max(dltmod_*sqrt((*this)(coord)), dltmor_*radius_);
}

double UniformSphere::emission(double nu_em, double dsem, state_t const &, double const *) const {
# if GYOTO_DEBUG_ENABLED
  GYOTO_DEBUG << endl;
# endif
  if (isotropic_){
    if (flag_radtransf_){
      return dsem;
    }else{
      return 1.;
    }
  }
  if (flag_radtransf_) return (*spectrum_)(nu_em, (*opacity_)(nu_em), dsem);
  return (*spectrum_)(nu_em);
}

<<<<<<< HEAD
void UniformSphere::radiativeQ(double Inu[], // output
			       double Taunu[], // output
			       double const nu_ems[], size_t nbnu, // input
			       double dsem,
			       state_t const &coord_ph,
			       double const coord_obj[8]) const {
# if GYOTO_DEBUG_ENABLED
  GYOTO_DEBUG << endl;
# endif
  double tcur=coord_ph[0]; //*GMoc3/60.; // in min
  double modulation = exp(-pow((tcur-timeRef_M_)/timeSigma_M_,2));
  double temperature = modulation*temperature_,
    number_density = modulation*numberDensity_cgs_;
  cout << "spot tcur, time_ref, time_sigma, modulation, number_density=" << tcur << " " << timeRef_M_ << " " << timeSigma_M_ << " " << modulation << " " << numberDensity_cgs_ << " " << temperature_ << " " << number_density << " " << temperature << " " << kappaIndex_ << " " << magneticParticlesEquipartitionRatio_ << endl;
  double thetae = GYOTO_BOLTZMANN_CGS*temperature
    /(GYOTO_ELECTRON_MASS_CGS*GYOTO_C2_CGS);
  
  double hypergeom = Gyoto::hypergeom(kappaIndex_, thetae);
  
  double BB = sqrt(8.*M_PI*magneticParticlesEquipartitionRatio_
		   *GYOTO_PROTON_MASS_CGS * GYOTO_C_CGS * GYOTO_C_CGS
		   *number_density);
  double nu0 = GYOTO_ELEMENTARY_CHARGE_CGS*BB
    /(2.*M_PI*GYOTO_ELECTRON_MASS_CGS*GYOTO_C_CGS); // cyclotron freq
  
  // Defining jnus, anus
  double jnu_synch_kappa[nbnu], anu_synch_kappa[nbnu];
  
  for (size_t ii=0; ii<nbnu; ++ii){
    // Initializing to <0 value to create errors if not updated
    // [ exp(-anu*ds) will explose ]
    jnu_synch_kappa[ii]=-1.;
    anu_synch_kappa[ii]=-1.;
  }
  
  // THERMAL SYNCHRO
  spectrumKappaSynch_->kappaindex(kappaIndex_);
  spectrumKappaSynch_->numberdensityCGS(number_density);
  spectrumKappaSynch_->angle_averaged(1);
  spectrumKappaSynch_->angle_B_pem(0.); // avg so we don't care
  spectrumKappaSynch_->cyclotron_freq(nu0);
  spectrumKappaSynch_->thetae(thetae);
  spectrumKappaSynch_->hypergeometric(hypergeom);

  spectrumKappaSynch_->radiativeQ(jnu_synch_kappa,anu_synch_kappa,
				  nu_ems,nbnu);

  // RETURNING TOTAL INTENSITY AND TRANSMISSION
  for (size_t ii=0; ii<nbnu; ++ii){
    double jnu_tot = jnu_synch_kappa[ii],
      anu_tot = anu_synch_kappa[ii];
    //cout << "At r,th= " << coord_ph[1] << " " << coord_ph[2] << endl;
    //cout << "in unif stuff: " << number_density << " " << nu0 << " " << thetae << " " << hypergeom << " " << jnu_tot << " " << anu_tot << " " << dsem << endl;

    // expm1 is a precise implementation of exp(x)-1
    double em1=std::expm1(-anu_tot * dsem * gg_->unitLength());
    Taunu[ii] = em1+1.;
    Inu[ii] = anu_tot == 0. ? jnu_tot * dsem * gg_->unitLength() :
      -jnu_tot / anu_tot * em1;
    
    if (Inu[ii]<0.)
      throwError("In UniformSphere::radiativeQ: Inu<0");
    if (Inu[ii]!=Inu[ii] or Taunu[ii]!=Taunu[ii])
      throwError("In UniformSphere::radiativeQ: Inu or Taunu is nan");
    if (Inu[ii]==Inu[ii]+1. or Taunu[ii]==Taunu[ii]+1.)
      throwError("In UniformSphere::radiativeQ: Inu or Taunu is infinite");
    
  }

}

void UniformSphere::processHitQuantities(Photon* ph, state_t const &coord_ph_hit,
					 double const coord_obj_hit[8], double dt,
=======
void UniformSphere::processHitQuantities(Photon* ph, double* coord_ph_hit,
					 double* coord_obj_hit, double dt,
>>>>>>> b7e50dcc
					 Properties* data) const {
# if GYOTO_DEBUG_ENABLED
  GYOTO_DEBUG << endl;
# endif
  if (alpha_==1) {
    // then I_nu \propto nu^0, standard case
    Generic::processHitQuantities(ph,coord_ph_hit,coord_obj_hit,dt,data);
    return;
  }

  // Here nu*I_nu \propto nu^alpha, alpha!=1
  // Emission is assumed to deliver
  // then I_nu integrated over a band is \propto g^(4-alpha_)
  // not simply g^3 as in the standard case 
  double freqObs=ph->freqObs(); // this is a useless quantity, always 1
  SmartPointer<Spectrometer::Generic> spr = ph -> spectrometer();
  double dlambda = dt/coord_ph_hit[4]; //dlambda = dt/tdot
  double ggredm1 = -gg_->ScalarProd(&coord_ph_hit[0],coord_obj_hit+4,
				    &coord_ph_hit[4]);// / 1.; 
  //this is nu_em/nu_obs
  double ggred = 1./ggredm1;           //this is nu_obs/nu_em
  double dsem = dlambda*ggredm1; // *1.
  double inc =0.;
  if (data) {
    if (data->redshift) throwError("unimplemented");
    if (data->time) throwError("unimplemented");
    if (data->impactcoords) throwError("unimplemented");
    if (data->user4) throwError("unimplemented");
    if (data->binspectrum) throwError("unimplemented");
    if (data->spectrum) throwError("unimplemented");
    if (data->intensity) {
      //Intensity increment :
      inc = (emission(freqObs*ggredm1, dsem, coord_ph_hit, coord_obj_hit))
	* (ph -> getTransmission(size_t(-1)))
	* pow(ggred,4-alpha_);
      *data->intensity += inc;
    }
    
    /* update photon's transmission */
    ph -> transmit(size_t(-1),
		   transmission(freqObs*ggredm1, dsem,coord_ph_hit));
  } else {
#   if GYOTO_DEBUG_ENABLED
    GYOTO_DEBUG << "NO data requested!" << endl;
#   endif
  }
}  
      
double UniformSphere::transmission(double nuem, double dsem, state_t const &) const {
# if GYOTO_DEBUG_ENABLED
  GYOTO_DEBUG << endl;
# endif
  if (!flag_radtransf_) return 0.;
  double opac = (*opacity_)(nuem);
  
# if GYOTO_DEBUG_ENABLED
  GYOTO_DEBUG <<  "(nuem="    << nuem
	      << ", dsem="    << dsem
	      << "), opacity=" << opac << endl;
# endif

  if (!opac) return 1.;
  return exp(-opac*dsem);
}

double UniformSphere::integrateEmission(double nu1, double nu2, double dsem,
					state_t const &, double const *) const {
# if GYOTO_DEBUG_ENABLED
  GYOTO_DEBUG << endl;
# endif
  if (flag_radtransf_)
    return spectrum_->integrate(nu1, nu2, opacity_(), dsem);
  return spectrum_->integrate(nu1, nu2);
}


double UniformSphere::radius() const {
  return radius_;
}

void UniformSphere::radius(double r) {
  radius_=r;
  critical_value_ = r*r;
  safety_value_ = critical_value_*1.1+0.1;
}

double UniformSphere::radius(std::string const &unit) const {
  return Units::FromGeometrical(radius(), unit, gg_);
}

void UniformSphere::radius(double r, std::string const &unit) {
  radius(Units::ToGeometrical(r, unit, gg_));
}

double UniformSphere::deltaMaxOverRadius() const {return dltmor_;}
void UniformSphere::deltaMaxOverRadius(double f) {dltmor_=f;}

double UniformSphere::deltaMaxOverDistance() const {return dltmod_;}
void UniformSphere::deltaMaxOverDistance(double f) {dltmod_=f;}

double UniformSphere::alpha() const { return alpha_; }
void UniformSphere::alpha(double a) { alpha_ = a; }

bool UniformSphere::isotropic() const { return isotropic_; }
void UniformSphere::isotropic(bool a) { isotropic_ = a; }<|MERGE_RESOLUTION|>--- conflicted
+++ resolved
@@ -200,85 +200,10 @@
   return (*spectrum_)(nu_em);
 }
 
-<<<<<<< HEAD
-void UniformSphere::radiativeQ(double Inu[], // output
-			       double Taunu[], // output
-			       double const nu_ems[], size_t nbnu, // input
-			       double dsem,
-			       state_t const &coord_ph,
-			       double const coord_obj[8]) const {
-# if GYOTO_DEBUG_ENABLED
-  GYOTO_DEBUG << endl;
-# endif
-  double tcur=coord_ph[0]; //*GMoc3/60.; // in min
-  double modulation = exp(-pow((tcur-timeRef_M_)/timeSigma_M_,2));
-  double temperature = modulation*temperature_,
-    number_density = modulation*numberDensity_cgs_;
-  cout << "spot tcur, time_ref, time_sigma, modulation, number_density=" << tcur << " " << timeRef_M_ << " " << timeSigma_M_ << " " << modulation << " " << numberDensity_cgs_ << " " << temperature_ << " " << number_density << " " << temperature << " " << kappaIndex_ << " " << magneticParticlesEquipartitionRatio_ << endl;
-  double thetae = GYOTO_BOLTZMANN_CGS*temperature
-    /(GYOTO_ELECTRON_MASS_CGS*GYOTO_C2_CGS);
-  
-  double hypergeom = Gyoto::hypergeom(kappaIndex_, thetae);
-  
-  double BB = sqrt(8.*M_PI*magneticParticlesEquipartitionRatio_
-		   *GYOTO_PROTON_MASS_CGS * GYOTO_C_CGS * GYOTO_C_CGS
-		   *number_density);
-  double nu0 = GYOTO_ELEMENTARY_CHARGE_CGS*BB
-    /(2.*M_PI*GYOTO_ELECTRON_MASS_CGS*GYOTO_C_CGS); // cyclotron freq
-  
-  // Defining jnus, anus
-  double jnu_synch_kappa[nbnu], anu_synch_kappa[nbnu];
-  
-  for (size_t ii=0; ii<nbnu; ++ii){
-    // Initializing to <0 value to create errors if not updated
-    // [ exp(-anu*ds) will explose ]
-    jnu_synch_kappa[ii]=-1.;
-    anu_synch_kappa[ii]=-1.;
-  }
-  
-  // THERMAL SYNCHRO
-  spectrumKappaSynch_->kappaindex(kappaIndex_);
-  spectrumKappaSynch_->numberdensityCGS(number_density);
-  spectrumKappaSynch_->angle_averaged(1);
-  spectrumKappaSynch_->angle_B_pem(0.); // avg so we don't care
-  spectrumKappaSynch_->cyclotron_freq(nu0);
-  spectrumKappaSynch_->thetae(thetae);
-  spectrumKappaSynch_->hypergeometric(hypergeom);
-
-  spectrumKappaSynch_->radiativeQ(jnu_synch_kappa,anu_synch_kappa,
-				  nu_ems,nbnu);
-
-  // RETURNING TOTAL INTENSITY AND TRANSMISSION
-  for (size_t ii=0; ii<nbnu; ++ii){
-    double jnu_tot = jnu_synch_kappa[ii],
-      anu_tot = anu_synch_kappa[ii];
-    //cout << "At r,th= " << coord_ph[1] << " " << coord_ph[2] << endl;
-    //cout << "in unif stuff: " << number_density << " " << nu0 << " " << thetae << " " << hypergeom << " " << jnu_tot << " " << anu_tot << " " << dsem << endl;
-
-    // expm1 is a precise implementation of exp(x)-1
-    double em1=std::expm1(-anu_tot * dsem * gg_->unitLength());
-    Taunu[ii] = em1+1.;
-    Inu[ii] = anu_tot == 0. ? jnu_tot * dsem * gg_->unitLength() :
-      -jnu_tot / anu_tot * em1;
-    
-    if (Inu[ii]<0.)
-      throwError("In UniformSphere::radiativeQ: Inu<0");
-    if (Inu[ii]!=Inu[ii] or Taunu[ii]!=Taunu[ii])
-      throwError("In UniformSphere::radiativeQ: Inu or Taunu is nan");
-    if (Inu[ii]==Inu[ii]+1. or Taunu[ii]==Taunu[ii]+1.)
-      throwError("In UniformSphere::radiativeQ: Inu or Taunu is infinite");
-    
-  }
-
-}
-
-void UniformSphere::processHitQuantities(Photon* ph, state_t const &coord_ph_hit,
-					 double const coord_obj_hit[8], double dt,
-=======
-void UniformSphere::processHitQuantities(Photon* ph, double* coord_ph_hit,
-					 double* coord_obj_hit, double dt,
->>>>>>> b7e50dcc
-					 Properties* data) const {
+void UniformSphere::processHitQuantities(Photon* ph,
+					 state_t const &coord_ph_hit,
+					 double const coord_obj_hit[8],
+					 double dt, Properties* data) const {
 # if GYOTO_DEBUG_ENABLED
   GYOTO_DEBUG << endl;
 # endif
