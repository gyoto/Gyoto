--- conflicted
+++ resolved
@@ -40,7 +40,6 @@
 
 typedef void GyotoInitFcn();
 
-<<<<<<< HEAD
 bool Gyoto::havePlugin(std::string name) {
   for (size_t i=0; i < GyotoRegisteredPlugins.size(); ++i)
     if (GyotoRegisteredPlugins[i]==name) return true;
@@ -51,13 +50,10 @@
   if (!havePlugin(name)) loadPlugin(name.c_str(), nofail);
 }
 
-void Gyoto::loadPlugin(char const*const name, int nofail) {
-=======
 void Gyoto::loadPlugin(char const*const nam, int nofail) {
   string name(nam);
 
   // Determine file name
->>>>>>> 561872af
   string dlfile = "libgyoto-" ;
   dlfile += name ;
   dlfile += "." ;
