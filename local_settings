--- conflicted
+++ resolved
@@ -58,20 +58,17 @@
 ifndef CXXFLAGS
 CXXFLAGS = -g -O2 -pedantic -Wall -W -Wundef -Wshadow -Wcast-qual \
   -Wcast-align -Wconversion -Winline \
-<<<<<<< HEAD
-  -Wabi -Woverloaded-virtual  -Wno-long-long -fPIC
-ifneq (,$(findstring -DHAVE_PTHREADS,$(GYOTO_FLAGS)))
-CXXFLAGS += -pthread
-endif
-=======
   -Wabi -Woverloaded-virtual  -Wno-long-long \
 # security hardening, also catches some memory overflows:
   -Wformat -Wformat-security -Werror=format-security \
   -D_FORTIFY_SOURCE=2 \
   -fstack-protector --param ssp-buffer-size=4
 endif
+ifneq (,$(findstring -DHAVE_PTHREADS,$(GYOTO_FLAGS)))
+CXXFLAGS += -pthread
+endif
 CXXFLAGS += -fPIC
->>>>>>> f8334179
+
 
 
 # Path for the include files 
