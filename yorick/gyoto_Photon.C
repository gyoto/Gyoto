--- conflicted
+++ resolved
@@ -1,9 +1,5 @@
 /*
-<<<<<<< HEAD
-    Copyright 2011, 2013-2015, 2018 Thibaut Paumard
-=======
-    Copyright 2011-2015, 2018 Thibaut Paumard & Frédéric Vincent
->>>>>>> cf2e95a5
+    Copyright 2011, 2013-2015, 2018 Thibaut Paumard & Frédéric Vincent
 
     This file is part of Gyoto.
 
