/*
    Copyright 2011, 2013, 2016 Thibaut Paumard, Frederic Vincent

    This file is part of Gyoto.

    Gyoto is free software: you can redistribute it and/or modify
    it under the terms of the GNU General Public License as published by
    the Free Software Foundation, either version 3 of the License, or
    (at your option) any later version.

    Gyoto is distributed in the hope that it will be useful,
    but WITHOUT ANY WARRANTY; without even the implied warranty of
    MERCHANTABILITY or FITNESS FOR A PARTICULAR PURPOSE.  See the
    GNU General Public License for more details.

    You should have received a copy of the GNU General Public License
    along with Gyoto.  If not, see <http://www.gnu.org/licenses/>.
 */

// Gyoto
#include "GyotoDefs.h"
#include "GyotoFactory.h"
#include "GyotoUtils.h"
#include "GyotoRegister.h"
#include "optionparser.h"

// feenableexcept()
#if defined HAVE_FENV_H
# include <fenv.h>
#endif

// FITS I/O
#include <fitsio.h>

// signal()
#include <csignal>

// getpid(), execlp
#include <sys/types.h>
#include <unistd.h>

// MPI
#if defined HAVE_MPI
# include <mpi.h>
# include <boost/mpi/communicator.hpp>
#endif

// ULONG_MAX
#include <climits>

using namespace std;
using namespace Gyoto;

static char*     pixfile   = NULL;
static fitsfile* fptr      = NULL;
static int       status    = 0;
static long      fpixel[]  = {1,1,1};
static long      nelements = 0;
static double*   vect      = NULL;
static double*   impactcoords=NULL;
static SmartPointer<Astrobj::Properties> data = NULL;

namespace Gyoto {
  struct Arg;
}

struct Gyoto::Arg: public option::Arg
{
  static void printError(const char* msg1, const option::Option& opt, const char* msg2)
  {
    fprintf(stderr, "ERROR: %s", msg1);
    fwrite(opt.name, opt.namelen, 1, stderr);
    fprintf(stderr, "%s", msg2);
  }
  static option::ArgStatus Required(const option::Option& option, bool msg)
  {
    if (option.arg != 0)
      return option::ARG_OK;

    if (msg) printError("Option '", option, "' requires an argument\n");
    return option::ARG_ILLEGAL;
  }
};
enum  optionType { DEBUG, QUIET, VERBOSE, SILENT,
		   IMIN, IMAX, JMIN, JMAX, ISTEP, JSTEP, ISPEC, JSPEC};
enum  optionIndex { UNKNOWN, HELP, PLUGINS, LIST, VERSION, VERBOSITY, NOSIGFPE, RANGE,
		    BOUNDARIES, STEPS, IPCT, TIME, TMIN, FOV, RESOLUTION,
		    DISTANCE, PALN, INCLINATION, ARGUMENT, NTHREADS, NPROCESSES,
		    SETPARAMETER, UNIT, XMLWRITE};
const option::Descriptor usage[] =
{
 {UNKNOWN, 0, "", "",option::Arg::None, "\nUSAGE: gyoto [options] input.xml output.fits\t\n\n"
                                        "Generic options:\t\n  -- \tStop option processing." },
 {HELP, 0,"h","help",option::Arg::Optional, "  --help[=<c>, -h<c>  \tWithout argument, print usage and exit. With argument, document class <c> (e.g. \"Screen\", \"Astrobj::Star\") and exit." },
 {VERSION, 0, "", "version", option::Arg::None, "  --version, -V  \tPrint the Gyoto version."},
 {LIST, 0,"l","list",option::Arg::None, "  --list, -l  \tPrint the Gyoto register of Astrobj, Metrics etc." },
 {NOSIGFPE, 0, "", "no-sigfpe",option::Arg::None, "  --no-sigfpe \tDo not enable SIGFPE."
#if !defined HAVE_FENV_H
  " (noop: this Gyoto lacks fenv.h support)."
#endif
 },
 {PLUGINS, 0,"p","plugins",option::Arg::Optional, "  --plugins=<l>, -p<l>  \tList of plug-ins to load instead of $GYOTO_PLUGINS." },
 {NTHREADS, 0, "T", "nthreads", Gyoto::Arg::Required, "  --nthreads=<n>, -T<n> \tNumber of parallel threads to use."},
 {NPROCESSES, 0, "P", "nprocesses", Gyoto::Arg::Required, "  --nprocesses=<n>, -P<n> \tNumber of MPI parallel processes to use."},
 {IPCT, 0, "", "impact-coords", option::Arg::Optional, "  --impact-coords[=<f>] \tRead impact coordinates from file <f> or store in output.fits."},
 {XMLWRITE, 0, "X", "xmlwrite", Gyoto::Arg::Required, "  --xmlwrite=<f>, -X<f> \tWrite back scenery to XML file <f>. Useful to see default values and check the effect of --parameter, see below."},
 {UNKNOWN, 0, "", "",option::Arg::None, "\nVerbosity level:" },
 {VERBOSITY, SILENT, "s", "silent", option::Arg::None, "  --silent, -s \tBe silent." },
 {VERBOSITY, QUIET, "q", "quiet", option::Arg::None, "  --quiet, -q \tBe quiet." },
 {VERBOSITY, VERBOSE, "v", "verbose", option::Arg::Optional, "  --verbose[=<l>], -v[<l>] \tBe verbose. Optional parameter: verbosity level." },
 {VERBOSITY, DEBUG, "d", "debug", option::Arg::None, "  --debug, -d \tEnable debug output." },
 {UNKNOWN, 0, "", "",option::Arg::None, "\nField selection:" },
 {BOUNDARIES, IMIN, "", "imin", Gyoto::Arg::Required, "  --imin=<arg>  \tFirst column (1)."},
 {BOUNDARIES, IMAX, "", "imax", Gyoto::Arg::Required, "  --imax=<arg>  \tLast column (ULONG_MAX)."},
 {STEPS, ISTEP, "", "di", Gyoto::Arg::Required, "  --di=<arg>  \tColumn step (1)."},
 {BOUNDARIES, JMIN, "", "jmin", Gyoto::Arg::Required, "  --jmin=<arg>  \tFirst line (1)."},
 {BOUNDARIES, JMAX, "", "jmax", Gyoto::Arg::Required, "  --jmax=<arg>  \tLast line (ULONG_MAX)."},
 {STEPS, JSTEP, "", "dj", Gyoto::Arg::Required, "  --dj=<arg>  \tLine step (1)."},
 {RANGE, ISPEC, "i", "ispec", Gyoto::Arg::Required, "  --ispec=<arg>, -i<arg>  \tColumn specification (imin[:imax[:di]])."},
 {RANGE, JSPEC, "j", "jspec", Gyoto::Arg::Required, "  --jspec=<arg>, -j<arg>  \tLine specification (jmin[:jmax[:dj]])."},
 {UNKNOWN, 0, "", "",option::Arg::None, "\nScreen parameters:" },
 {TIME, 0, "", "time", Gyoto::Arg::Required, "  --time=<arg> \tObserving date."},
 {TMIN, 0, "", "tmin", Gyoto::Arg::Required, "  --tmin=<arg> \tMinimum time."},
 {FOV, 0, "", "fov", Gyoto::Arg::Required, "  --fov=<arg> \tField-of-view."},
 {RESOLUTION, 0, "r", "resolution", Gyoto::Arg::Required, "  --resolution=<n>, -r<n> \tField size in pixels (on each side)."},
 {DISTANCE, 0, "", "distance", Gyoto::Arg::Required, "  --distance=<arg> \tDistance from observer."},
 {PALN, 0, "", "paln", Gyoto::Arg::Required, "  --paln=<arg> \tPosition angle of the line of nodes."},
 {INCLINATION, 0, "", "inclination", Gyoto::Arg::Required, "  --inclination=<arg> \tInclination."},
 {ARGUMENT, 0, "", "argument", Gyoto::Arg::Required, "  --argument=<arg> \tArgument of the x axis."},
 {UNKNOWN, 0, "", "",option::Arg::None, "\nArbitrary parameters:" },
 {UNIT, 0, "u", "unit", Gyoto::Arg::Optional, "  --unit[=<u>], -u[<u>] \tUnit for following parameters (until next instance of this option)."},
 {SETPARAMETER, 0, "E", "parameter", Gyoto::Arg::Required,
  "  --parameter=<Name>[=<value>],      -E<Name>[=<value>]"
  "\tSet arbitrary parameter by name. Optional value is expressed in unit previously set with --unit/-u. Examples: -ENThreads=5, -EAstrobj::Spectrum::Temperature=100."},
 {0,0,0,0,0,0}
};

void sigint_handler(int sig)
{
  if (sig!=SIGINT) cerr << "\n********GYOTO: sigint_handler trapping signal " << sig << ", this should not happen !" << endl;
  cerr << "GYOTO: SIGINT received: saving data to " << pixfile << "... ";
  signal(SIGINT, SIG_DFL);

  fits_write_pix(fptr, TDOUBLE, fpixel, nelements, vect, &status);
  fits_close_file(fptr, &status);
  fits_report_error(stderr, status);

  cerr << "Killing self." << endl;
  kill(getpid(), SIGINT);
}

static std::string curmsg = "";
static int curretval = 1;

void gyotoErrorHandler( const Gyoto::Error e ) {
  cerr << curmsg << e << endl;
  if (debug()) abort(); // to keep stack for debugger
  exit (curretval);
}

int main(int argc, char** argv) {
  // If we are no rank 0 in an OpenMPI context, respawn as gyoto-mpi-worker
  if (getenv("OMPI_COMM_WORLD_RANK") &&
      (string("0") != getenv("OMPI_COMM_WORLD_RANK")) ) {
    execlp("gyoto-mpi-worker." GYOTO_SOVERS, (char *) NULL);
  }

  // Set-up error reporter
  Gyoto::Error::setHandler ( &gyotoErrorHandler );

  // No debug out put by default
  debug(0);
  
  char * parfile=NULL;
  string ipctfile="";
  string param;

  size_t imin=1, imax=ULONG_MAX, jmin=1, jmax=ULONG_MAX;
  ptrdiff_t di=1, dj=1;
  bool  ipct=0;
  long  ipctdims[3]={0, 0, 0};
  double ipcttime;

  string pluglist= getenv("GYOTO_PLUGINS")?
    getenv("GYOTO_PLUGINS"):
    GYOTO_DEFAULT_PLUGINS;

  argc-=(argc>0); argv+=(argc>0); // skip program name argv[0] if present
  option::Stats  stats(true, usage, argc, argv);
  option::Option* options = new option::Option[stats.options_max];
  option::Option* buffer  = new option::Option[stats.buffer_max];
  option::Parser parse(true, usage, argc, argv, options, buffer, 1);

  if (parse.error())
    return 1;

  // Check whether to output usage string
  if (options[VERSION]
      || (!options[LIST] && (argc == 0 || parse.nonOptionsCount() != 2 || options[UNKNOWN])) || options[HELP] ) {
    cout << GYOTO_STRINGIFY(PACKAGE_STRING) << endl
	 << "ABI compatibility version: " << GYOTO_SOVERS << endl;
    if (!options[VERSION] && !options[HELP].arg) option::printUsage(std::cout, usage);
    if (!options[VERSION] && !options[LIST] && !options[HELP].arg) {
      if (options[HELP]) return 0;
      return 1;
    }
  }

  // Process options setting verbosity or debug level
  for (option::Option* opt = options[VERBOSITY]; opt; opt = opt->next()) {
    switch (opt->type()) {
    case DEBUG: debug(1); break;
    case SILENT: verbose(0); break;
    case QUIET: verbose(GYOTO_QUIET_VERBOSITY); break;
    case VERBOSE:
      if (opt->arg) verbose(atoi(opt->arg));
      else verbose(10);
      break;
    default:
      cerr << "gyoto: error parsing command line, unknown verbosity type" << endl;
      return 1;
    }
  }

  // Retrieve file names
  if (parse.nonOptionsCount() > 0) parfile=strdup(parse.nonOptions()[0]);
  if (parse.nonOptionsCount() > 1) pixfile=strdup(parse.nonOptions()[1]);

  // State copyright
  if (options[VERSION]
      ||(!options[LIST] && !options[HELP] && verbose() >= GYOTO_QUIET_VERBOSITY)) {
<<<<<<< HEAD
    cout << " Copyright (c) 2011-2015 Frederic Vincent & Thibaut Paumard\n"
=======
    cout << " Copyright (c) 2011-2016 Frederic Vincent & Thibaut Paumard\n"
>>>>>>> 498e42bc
	 << " GYOTO is distributed under the terms of the GPL v. 3 license.\n"
	 << " We request that use of Gyoto in scientific publications be "
	 << " properly \n acknowledged. Please cite:\n"
	 << "  GYOTO: a new general relativistic ray-tracing code,\n"
	 << "  F. H. Vincent, T. Paumard, E. Gourgoulhon & G. Perrin 2011,\n"
	 << "  Classical and Quantum Gravity 28, 225011 (2011) "
	 << "[arXiv:1109.4769]"
	 << endl << endl;
  }
  if (options[VERSION]) return 0;

  if (options[PLUGINS])
    pluglist = options[PLUGINS].last()->arg?options[PLUGINS].last()->arg:"";
  curmsg = "In gyoto.C: Error initializing libgyoto: ";
  curretval = 1;
  Gyoto::Register::init(pluglist.c_str());

  SmartPointer<Scenery> scenery = NULL;
  if (parfile) {
    Factory *factory =NULL;
    if (verbose() >= GYOTO_QUIET_VERBOSITY) cout << "Reading parameter file: " << parfile << endl;
    curmsg = "In gyoto.C: Error in Factory creation: ";
    curretval = 1;
    factory = new Factory(parfile);

    curmsg = "In gyoto.C: Error getting Kind: ";
    const string kind = factory->kind();

    if (kind.compare("Scenery")) {
      cerr << "Unknown kind for root element in XML file" << endl;
      return 1;
    }

    curmsg = "In gyoto.C: Error getting Scenery: ";
    scenery = factory -> getScenery();

    curmsg = "In gyoto.C: Error deleting Scenery: ";
    delete factory;
  }

  if (options[HELP] && options[HELP].arg) {
    help(options[HELP].arg);
    if (!options[LIST]) return 0;
  }

  if (options[LIST]) {
    Gyoto::Register::list();
    return 0;
  }

  curmsg = "In gyoto.C: Error initializing ray-tracing: ";
  curretval = 2;
  SmartPointer<Screen>  screen = scenery->screen();
  string unit="";

  for (int i = 0; i < parse.optionsCount(); ++i) {
    option::Option& opt = buffer[i];
    switch(opt.index()) {
    case NOSIGFPE:
#if defined HAVE_FENV_H
      GYOTO_DEBUG << "enabling SIGFPE delivery\n";
      feenableexcept(FE_DIVBYZERO | FE_OVERFLOW | FE_INVALID);
#endif
      break;
    case BOUNDARIES:
      {
	double valtest=Gyoto::atof(opt.arg);
	if (valtest<=0){
	  cerr << "In gyoto.C: screen indices should be >0" << endl;
	  return 1;
	}
	size_t val=atoi(opt.arg);
	switch (opt.type()) {
	case IMIN: imin=val; break;
	case IMAX: imax=val; break;
	case JMIN: jmin=val; break;
	case JMAX: jmax=val; break;
	default:
	  cerr << "Gyoto BUG: unknown type of screen boundary" << endl;
	  return 1;
	}
      }
      break;
    case STEPS:
      {
	ptrdiff_t val=atoi(opt.arg);
	if (val==0) val=1;
	switch(opt.type()) {
	case ISTEP: di=val; break;
	case JSTEP: dj=val; break;
	default:
	  cerr << "Gyoto BUG: unknown type of screen step" << endl;
	  return 1;
	}
      }
      break;
    case RANGE:
      {
	string spec=opt.arg;
	size_t pos=spec.find(":"), pos2=string::npos;
	string sub=spec.substr(0, pos);
	size_t nmin=1, nmax=ULONG_MAX;
	ptrdiff_t dn=1;
	if (sub.length()) nmin=atoi(sub.c_str());
	if (pos==string::npos) {
	  nmax=nmin;
	} else {
	  pos2=spec.find(":", pos+1);
	  sub=spec.substr(pos+1, pos2-pos-1);
	  if (sub.length()) nmax=atoi(sub.c_str());
	  if (pos2 != string::npos) {
	    sub=spec.substr(pos2+1);
	    if (sub.length()) dn=atoi(sub.c_str());
	  }
	}
	GYOTO_DEBUG << "nmin="<<nmin<<", nmax="<<nmax<<", dn="<<dn<<endl;
	switch (opt.type()) {
	case ISPEC: imin=nmin; imax=nmax; di=dn; break;
	case JSPEC: jmin=nmin; jmax=nmax; dj=dn; break;
	default:
	  cerr << "Gyoto BUG: unknown type of pixel specification\n";
	  return 1;
	}
      }
      break;
    case IPCT:
      if (opt.arg) ipctfile=opt.arg;
      else ipct=1;
      break;
    case TIME:        screen -> time       (Gyoto::atof(opt.arg)); break;
    case TMIN:       scenery -> tMin       (Gyoto::atof(opt.arg)); break;
    case FOV:         screen -> fieldOfView(Gyoto::atof(opt.arg)); break;
    case RESOLUTION:  screen -> resolution (       atoi(opt.arg)); break;
    case DISTANCE:    screen -> distance   (Gyoto::atof(opt.arg)); break;
    case PALN:        screen -> PALN       (Gyoto::atof(opt.arg)); break;
    case INCLINATION: screen -> inclination(Gyoto::atof(opt.arg)); break;
    case ARGUMENT:    screen -> argument   (Gyoto::atof(opt.arg)); break;
    case NTHREADS:   scenery -> nThreads   (       atoi(opt.arg)); break;
    case NPROCESSES: scenery -> nProcesses (       atoi(opt.arg)); break;
    case UNIT: unit=opt.arg?opt.arg:""; break;
    case SETPARAMETER:
      {
	string arg=opt.arg;
	size_t pos=arg.find("=");
	string name=arg.substr(0, pos);
	string val=(pos==string::npos)?"":arg.substr(pos+1);
	GYOTO_DEBUG << "Setting parameter \"" << name << "\" to value \"" << val << "\" using unit \"" << unit << "\".\n";
	if(scenery -> setParameter(name, val, unit))
	  throwError("Unknown parameter");
      }
      break;
    case XMLWRITE: Factory(scenery).write(opt.arg); break;
    default: break;
    }
  }

#if defined HAVE_MPI
  if (scenery -> nProcesses() || getenv("OMPI_COMM_WORLD_SIZE")) {
    int status = MPI_Init(&argc, &argv);
    if (status) {
      cerr << "error initializing MPI"<< endl;
      return 2;
    }
    // If WORLD size is more than 1, use processes from WORLD
    // instead of spawning new processes
    int wsize=0;
    MPI_Comm_size(MPI_COMM_WORLD, &wsize);
    if (wsize > 1) {
      scenery -> nProcesses(-1);
    }
  }
#endif

  {
    double tobs= screen -> time();
    size_t res = screen -> resolution();

    if (ipctfile != "") {
      //	  if (verbose() >= GYOTO_QUIET_VERBOSITY)
      size_t ipctnelt=0;
      cout << "Reading precomputed impact coordinates from " << ipctfile <<endl;
      fits_open_file(&fptr, ipctfile.c_str(), 0, &status);
      fits_movnam_hdu(fptr, ANY_HDU,
		      const_cast<char*>("Gyoto Impact Coordinates"),
		      0, &status);
      fits_read_key(fptr, TDOUBLE, "Gyoto Observing Date", &ipcttime,
		    NULL, &status);
      fits_get_img_size(fptr, 3, ipctdims, &status);
      fits_report_error(stderr, status);
      if (status) return status;

      if (ipctdims[0]==16 &&
	  size_t(ipctdims[1]) == res &&
	  size_t(ipctdims[2]) == res) {
	impactcoords = new double[(ipctnelt=16*res*res)];
      } else {
	cerr<<"ERROR: bad dimensions for precomputed impact coordinates\n";
	return 1;
      }
	  
      fits_read_subset(fptr, TDOUBLE, fpixel, ipctdims, fpixel,
		       0, impactcoords, NULL, &status);
      fits_close_file(fptr, &status);
      fptr=NULL;
      fits_report_error(stderr, status);
      if (status) return status;

      double dt = tobs * GYOTO_C / scenery -> metric() -> unitLength()
	- ipcttime;
      for (size_t i=0; i < ipctnelt; i+=8)
	if (impactcoords[i] != DBL_MAX) impactcoords[i] += dt;
      ipcttime = tobs * GYOTO_C / scenery -> metric() -> unitLength();
    }

    Quantity_t quantities = scenery -> getRequestedQuantities();
    if (debug()) cerr << "DEBUG: Gyoto.C: Requested Quantities: "
		      << quantities <<endl;

    size_t nbnuobs=0;
    if (quantities & (GYOTO_QUANTITY_SPECTRUM | GYOTO_QUANTITY_BINSPECTRUM)) {
      SmartPointer<Spectrometer::Generic> spr = screen -> spectrometer();
      if (!spr) throwError("Spectral quantity requested but "
			   "no spectrometer specified!");
      nbnuobs = spr -> nSamples();
    }
               //nb of frames that will be used for spectral cube
    size_t nbdata= scenery->getScalarQuantitiesCount();
               //nb of frames used for diverse interesting outputs
               //(obs flux, impact time, redshift..)
    size_t nelt=res*res*(nbdata+nbnuobs);
    vect = new double[nelt];

    // First check whether we can open file
    int naxis=3; 
    long naxes[] = {long(res), long(res), long(nbdata+nbnuobs)};
    nelements=nelt; 

    fits_create_file(&fptr, pixfile, &status);
    fits_create_img(fptr, DOUBLE_IMG, naxis, naxes, &status);
    fits_report_error(stderr, status);
    if (status) return status;

    // Allocate space for the output data
    data = new Astrobj::Properties();
    data->alloc=true;

    size_t curquant=0;
    size_t offset=res*res;

    if (debug()) {
      cerr << "DEBUG: gyoto.C: flag_radtransf = ";
      cerr << scenery -> astrobj() -> opticallyThin() << endl;
      cerr << "DEBUG: gyoto.C: Requested quantities: ";
      cerr << scenery -> requestedQuantitiesString() << endl;
    }

    char keyname[FLEN_KEYWORD];
    char const * fmt="QUANT_%lu";
    char * CNULL=NULL;

    if (quantities & GYOTO_QUANTITY_INTENSITY) {
      data->intensity=vect+offset*(curquant++);
      sprintf(keyname, fmt, curquant);
      fits_write_key(fptr, TSTRING, keyname,
		     const_cast<char*>("Intensity"),
		     CNULL, &status);
    }
    if (quantities & GYOTO_QUANTITY_EMISSIONTIME) {
      data->time=vect+offset*(curquant++);
      sprintf(keyname, fmt, curquant);
      fits_write_key(fptr, TSTRING, keyname,
		     const_cast<char*>("EmissionTime"),
		     CNULL, &status);
    }
    if (quantities & GYOTO_QUANTITY_MIN_DISTANCE) {
      data->distance=vect+offset*(curquant++);
      sprintf(keyname, fmt, curquant);
      fits_write_key(fptr, TSTRING, keyname,
		     const_cast<char*>("MinDistance"),
		     CNULL, &status);
    }
    if (quantities & GYOTO_QUANTITY_FIRST_DMIN) {
      data->first_dmin=vect+offset*(curquant++);
      sprintf(keyname, fmt, curquant);
      fits_write_key(fptr, TSTRING, keyname,
		     const_cast<char*>("FirstDistMin"),
		     CNULL, &status);
    }
    if (quantities & GYOTO_QUANTITY_REDSHIFT) {
      if (debug())
	cerr << "DEBUG: gyoto.C: REDSHIFT requested\n";
      data->redshift=vect+offset*(curquant++);
      sprintf(keyname, fmt, curquant);
      fits_write_key(fptr, TSTRING, keyname,
		     const_cast<char*>("Redshift"),
		     CNULL, &status);
    }
    if ((quantities & GYOTO_QUANTITY_IMPACTCOORDS || ipct) && !ipctdims[0] ) {
      // Allocate if requested AND not provided
      cerr << "gyoto.C: allocating data->impactcoords" << endl;
      data->impactcoords = impactcoords = new double [res*res*16];
      ipcttime = tobs * GYOTO_C / scenery -> metric() -> unitLength();
    }
    if (quantities & GYOTO_QUANTITY_USER1) {
      data->user1=vect+offset*(curquant++);
      sprintf(keyname, fmt, curquant);
      fits_write_key(fptr, TSTRING, keyname,
		     const_cast<char*>("User1"),
		     CNULL, &status);
    }
    if (quantities & GYOTO_QUANTITY_USER2) {
      data->user2=vect+offset*(curquant++);
      sprintf(keyname, fmt, curquant);
      fits_write_key(fptr, TSTRING, keyname,
		     const_cast<char*>("User2"),
		     CNULL, &status);
    }
    if (quantities & GYOTO_QUANTITY_USER3) {
      data->user3=vect+offset*(curquant++);
      sprintf(keyname, fmt, curquant);
      fits_write_key(fptr, TSTRING, keyname,
		     const_cast<char*>("User3"),
		     CNULL, &status);
    }
    if (quantities & GYOTO_QUANTITY_USER4) {
      data->user4=vect+offset*(curquant++);
      sprintf(keyname, fmt, curquant);
      fits_write_key(fptr, TSTRING, keyname,
		     const_cast<char*>("User4"),
		     CNULL, &status);
    }
    if (quantities & GYOTO_QUANTITY_USER5) {
      data->user5=vect+offset*(curquant++);
      sprintf(keyname, fmt, curquant);
      fits_write_key(fptr, TSTRING, keyname,
		     const_cast<char*>("User5"),
		     CNULL, &status);
    }
    if (quantities & GYOTO_QUANTITY_SPECTRUM) {
      data->spectrum=vect+offset*(curquant++);
      data->offset=int(offset);
      sprintf(keyname, fmt, curquant);
      fits_write_key(fptr, TSTRING, keyname,
		     const_cast<char*>("Spectrum"),
		     CNULL, &status);
    }
    if (quantities & GYOTO_QUANTITY_BINSPECTRUM) {
      data->binspectrum=vect+offset*(curquant++);
      data->offset=int(offset);
      sprintf(keyname, fmt, curquant);
      fits_write_key(fptr, TSTRING, keyname,
		     const_cast<char*>("BinSpectrum"),
		     CNULL, &status);
    }
    
    signal(SIGINT, sigint_handler);

    curmsg = "In gyoto.C: Error during ray-tracing: ";

    if (imax>res) imax=res;
    if (jmax>res) jmax=res;

    Screen::Range irange(imin, imax, di);
    Screen::Range jrange(jmin, jmax, dj);
    Screen::Grid  grid(irange, jrange, "\rj = ");

    if (verbose() >= GYOTO_QUIET_VERBOSITY)
      cout << "j = " << 1 << "/" << (jmax-jmin)/dj+1 << flush;

    scenery -> rayTrace(grid, data, ipctdims[0]?impactcoords:NULL);

    curmsg = "In gyoto.C: Error while saving: ";
    if (verbose() >= GYOTO_QUIET_VERBOSITY)
      cout << "\nSaving to file: " << pixfile << endl;
    signal(SIGINT, SIG_DFL);


    // Save to fits file
    fits_write_pix(fptr, TDOUBLE, fpixel, nelements, vect, &status);

    if (quantities & GYOTO_QUANTITY_IMPACTCOORDS || ipct) {
      // Save if requested, copying if provided
      cout << "Saving precomputed impact coordinates" << endl;
      long naxes_ipct[] = {16, long(res), long(res)};
      fits_create_img(fptr, DOUBLE_IMG, naxis, naxes_ipct, &status);
      fits_write_key(fptr, TSTRING, const_cast<char*>("EXTNAME"),
		     const_cast<char*>("Gyoto Impact Coordinates"),
		     CNULL, &status);
      fits_write_key(fptr, TDOUBLE, const_cast<char*>("Gyoto Observing Date"),
		     &ipcttime, "Geometrical units", &status);

      fits_write_pix(fptr, TDOUBLE, fpixel, res*res*16, impactcoords, &status);

      fits_report_error(stderr, status);
      if (status) return status;
    }

    fits_close_file(fptr, &status);
    fits_report_error(stderr, status);
    if (debug()) cerr << "DEBUG: gyoto.C: FITS file closed, cleaning" << endl;

    curmsg = "In gyoto.C: Error while cleaning (file saved already): ";

    if (debug()) cerr << "DEBUG: gyoto.C: delete [] vect" << endl;
    delete [] vect;

    if (impactcoords) {
      if (debug()) cerr << "gyoto.C: delete [] data->impact" << endl;
      delete [] impactcoords;
    }

    GYOTO_DEBUG << "screen = NULL\n";
    screen = NULL;

    GYOTO_DEBUG << "scenery = NULL\n";
    scenery = NULL;

    if (status) return status;

  }

#if defined HAVE_MPI
  if (MPI::Is_initialized() && !MPI::Is_finalized()) MPI_Finalize();
#endif

  return 0;
}<|MERGE_RESOLUTION|>--- conflicted
+++ resolved
@@ -229,11 +229,7 @@
   // State copyright
   if (options[VERSION]
       ||(!options[LIST] && !options[HELP] && verbose() >= GYOTO_QUIET_VERBOSITY)) {
-<<<<<<< HEAD
-    cout << " Copyright (c) 2011-2015 Frederic Vincent & Thibaut Paumard\n"
-=======
     cout << " Copyright (c) 2011-2016 Frederic Vincent & Thibaut Paumard\n"
->>>>>>> 498e42bc
 	 << " GYOTO is distributed under the terms of the GPL v. 3 license.\n"
 	 << " We request that use of Gyoto in scientific publications be "
 	 << " properly \n acknowledged. Please cite:\n"
