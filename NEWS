--- conflicted
+++ resolved
@@ -1,13 +1,11 @@
-<<<<<<< HEAD
 next future ABI 3
    * New functionality: MPI-based parallelisation
    * Change Scenery::rayTrace() API, replacing i/jmin and max with a
      new concept Screen::Coord2dSet. This allows using the same
      code-path for both the gyoto utility and all the yorick use cases.
-=======
+
 0.2.2 2014/09/19 BUG
 	* Correct Metric:: and KerrBL::circularVelocity().
->>>>>>> a2ddb8ef
 
 0.2.1 2014/07/22 ABI 2.1
 	* ABI is backward compatible with 0.2.0.
