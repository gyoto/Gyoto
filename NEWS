<<<<<<< HEAD
NEXT  2016/09/28 API
   * New functionality: the plug-in from which each subcontractor is
     registered is now tracked, so that it becomes possible to look
     for a subcontractor matching a specific kind and plug-in. We
     introduce the function Gyoto::requirePlugin() in addition to
     Gyoto::loadPlugin(). The subcontractor signature is changed to
     accept a second parameter, which breaks the API.
=======
NEXT 2016/12/07 FEATURE
   * New Metrics in stdplug: ChernSimons, RezzollaZhidenko.
>>>>>>> 561872af

1.1.1 2016/10/30 BUG
   * When Gyoto is configured to be installed in another prefix than
     /usr/local/, look into two additional directories when loading
     plug-ins: /usr/local/lib/gyoto/<sovers>/ and
     /usr/local/lib/gyoto/.
   * The name of the versioned directories for plug-ins (<sovers>
     above) is now the major version of the library, so users don't
     need to reinstall there plug-ins when ugrading Gyoto to a
     binary-compatible release.
   * --enable-hardening now also enables -fPIE.
   * Yorick: actually implement `picture' painter for the matte_paint
     framework. Allow using any two or three-dimensional image or
     stack of images in the `picture' and `panorama' painters.
   * Include minimal plug-in example in plugins/null/.

1.1.0 2016/09/12 ABI 4 (5:0:0)
   * New functionality: provide a plug-in for writing new Metrics,
     Astrobjs and Spectra in Python.
   * New functionality: objects can describe there own
     properties. This feature is accessible through the help() method
     in the Python and Yorick interfaces and through -h on the
     command-line: "gyoto -hMetric::KerrBL"
   * New functionality: adding a flag to highligh the shadow region in
     a strong-field image
   * Various improvements and bug fixes in the Python extension.
   * Yorick: Add more functions to control the floating-point
     environment from Yorick.
   * Screen: properly parse "Mask" as a filename
   * KerrKS: remove specific integrator, which has never worked well.
   * PowerLawSpectrum: add cut-offs.
   * DirectionalDisk: add cutoff in lamp/disk frames.
   * PolishDoughnut: add central_temperature_ parameter.

1.0.2 2015/06/26 BUG
   * Fix FTBFS with gcc 5.0;
   * Improve fenv support and lack thereof with some compilers;
   * Distinguish size_t from unsigned long in Gyoto::Value;
   * Rewrite option parsing in `gyoto' command line utility, add many
     options: short options, -i/-j, -E, -X... see manpage and
     $ gyoto --help
   * Fix many compile-time warnings, including potentially harmfull
     undefined behavior;
   * KerrKS is not work-in-progress anymore, but it's specific
     integrator is known to be buggy (and issues a severe warning when
     used).
   * Several small bug-fixes, see ChangeLog for details.

1.0.1 2015/05/27 PKG
   * Add 3rd clause of BSD license to python/doxy2swig.py;
   * Add Odele to AUTHORS;
   * Bugfixes in configure.ac: use BOOST_*_LIBS variables instead of
     hardcoding one possible value, make it possible to build when
     python is installed but with an unsupported version.

1.0.0 2015/05/25 ABI 3
   * New functionality: MPI-based parallelisation.
   * New functionality: Python extension.
   * New functionality: most classes now derive from Gyoto::Object and
     have "Properties" (instances of Gyoto::Property). This provides
     for some introspection which is used notably in the Yorick
     plug-in and simplifies writing new derived classes.
   * Change Scenery::rayTrace() API, replacing i/jmin and max with a
     new concept Screen::Coord2dSet. This allows using the same
     code-path for both the gyoto utility and all the yorick use cases.
   * Update PolishDoughnut to support numerical (non-Kerr) metrics.
   * New spectrum: Gyoto::Spectrum::ThermalBremsstrahlung.
   * The usual lot of bug fixes and enhancements.

0.2.3 2014/10/21 BUG
	* Fix minor memory management bug in yotck/gyoto_Scenery.C

0.2.2 2014/09/19 BUG
	* Correct Metric:: and KerrBL::circularVelocity().

0.2.1 2014/07/22 ABI 2.1
	* ABI is backward compatible with 0.2.0.
	* Support for the special values DBL_MAX, DBL_MIN, -DBL_MAX
          and -DBL_MIN is any scalar floating-point value in XML i/o.
          This avoids loss of precission or SGFPE when
          saving/restoring certain default value in XML files.
	* Bug fix: avoid buffer overflow in Factory.

0.2.0 2014/07/21 ABI 2
	* New integrators, require Boost >= 1.93 and C++11. The new
	  integrators live in Worldline::IntegState, not in the Metric. Read
	  the user guide for more details, as well as the doxygen
	  documentation for the Scenery class.
	* New Metrics: Minkowski, NumericalMetricLorene
	* New Astrobjs: DirectionalDisk, StarTrace, ThinDiskIronLine
	* Give access to some numerical parameters of the RK4 integrator
	* Include LaTeX user guide
	* Yorick plug-in API change: the dot operator has changed its meaning.
	  Codes that used it may require updating. Examples:
	    m = gg.mass -> m =gg.mass()
	    obj=gg.clone -> obj=gg.clone()
	    scenery.screen(resolution=128) -> screnery.screen.resolution(128)
	    scenery.astrobj(initcoord=x,v) -> scenery.astrobj()(initcoord=x,v)
	* Rename methods from from setMass()/getMass() style to mass()/mass()
	  style. Macro with the old names are provided in GyotoDefs.h,
	  triggering a deprecation warning. Code may break nevertheless,
	  typically in two cases:
	    + if the new name was used as a variable name in your code:
	      please change the variable name;
	    + if your derived class overloaded only one of the two accessors
	      (e.g. only setMetric, not getMetric): in this example add
	        using Generic::metric;
	      in your derived class definition.
	  To get rid of the deprecation warning, define the GYOTO_NO_DEPRECATED
	  macro, for instance "make CPPFLAGS=-DGYOTO_NO_DEPRECATED"
	* Serious bug fixes and improvements in PolishDoughnut
	* Replaced Disk3D_BB with DynamicalDisk3D
	* Disk3D now has an opacity
	* Make KerrKS work (using the generic integrator only)
	* New interface: work in progress (WIP), to mark classes that are known
	  to be broken. Instanciating such a class yields a warning.
	* Update build systems to current autotools
        * Implement mask in screen to compute only parts of an image
	* Improve behaviour for emitter or observer far from massive object

0.1.0 2013/07/27 ABI 1
	* add units system
	* add PolishDoughnut astrobj
	* use pkg-config
	* gyotoy ported to yorick-gy instead of python
	* in Worldline, Photon and Scenery: rename tlim to tmin, default
	  value is -DBL_MAX.
	* add a mutli-wavelength flavour of Astrobj::emission()
	* install yorick plug-in under ${prefix}, not necessarily in Y_HOME
	* add plugin attribute to the Metric, Astrobj and Spectrum entities
	* reform build system to use the autotools
	* add --plugins command-line option
	* add virtual destrcuctor to Spectrum::Generic
	* fix buffer overflow in lib/Factory.C
	* update paper ref in bin/gyoto.C

0.0.3 2012/05/01 BUG
	* fix a tiny bug in PatternDisk (initialization of phimin/max)
	* rearrange flags in Makefiles/local_settings
	  for easier downstream packaging

0.0.2 2012/04/19 PKG
	* install include files in include/Gyoto
	* add this ChangeLog

0.0.1 2012/04/16 ABI 0
	* release<|MERGE_RESOLUTION|>--- conflicted
+++ resolved
@@ -1,4 +1,3 @@
-<<<<<<< HEAD
 NEXT  2016/09/28 API
    * New functionality: the plug-in from which each subcontractor is
      registered is now tracked, so that it becomes possible to look
@@ -6,10 +5,9 @@
      introduce the function Gyoto::requirePlugin() in addition to
      Gyoto::loadPlugin(). The subcontractor signature is changed to
      accept a second parameter, which breaks the API.
-=======
+
 NEXT 2016/12/07 FEATURE
    * New Metrics in stdplug: ChernSimons, RezzollaZhidenko.
->>>>>>> 561872af
 
 1.1.1 2016/10/30 BUG
    * When Gyoto is configured to be installed in another prefix than
