--- conflicted
+++ resolved
@@ -1,5 +1,4 @@
-<<<<<<< HEAD
-NEXT  2016/09/28 API
+NEXT  2016/12/10 API
    * New functionality: the plug-in from which each subcontractor is
      registered is now tracked, so that it becomes possible to look
      for a subcontractor matching a specific kind and plug-in. We
@@ -7,11 +6,6 @@
      Gyoto::loadPlugin(). The subcontractor signature is changed to
      accept a second parameter, which breaks the API.
 
-NEXT 2016/12/07 FTR
-   * New Metrics in stdplug: ChernSimons, RezzollaZhidenko.
-   * New Astrobjs in stdplug: DeformedTorus, DynamicalDiskBolometric,
-         EquatorialHotSpot, InflateStar, OscilTorus.
-=======
 1.1.2 2016/12/10 FTR
    * New Metrics in stdplug: ChernSimons, RezzollaZhidenko.
    * New Astrobjs in stdplug: DeformedTorus, DynamicalDiskBolometric,
@@ -20,7 +14,6 @@
    * Support colon syntax of mpirun (bypassing MPI_Comm_spawn()).
    * Support mpirun -np option for Open MPI (bypassing
      MPI_Comm_spawn()).
->>>>>>> 22d3e7f9
 
 1.1.1 2016/10/30 BUG
    * When Gyoto is configured to be installed in another prefix than
