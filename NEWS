<<<<<<< HEAD
NEXT ABI
   * Support computing Screen tetrad from arbitrary velocity
      * Metric:
      	+ new API zamoVelocity(), default assumes null 3-velocity.
   	+ new method dualOneForm().
   	+ new API observerTetrad(in pos, in fourvel, out screen1,2,3),
     	default throws an Error.
      * KerrBL:
	+ implement zamoVelocity();
   	+ remove observerTetrad(obskind...);
   	+ implement observerTetrad(pos, fourvel, ...) for any fourvel.
      * Screen: supports two new obskinds: VelocitySpecified and
        FullySpecified. obskind is now stored as and int and needs to
	be specified as e.g. <ObserverKind>ZAMO</ObserverKind> in XML.
   * Screen: support changing camera orientation (with dangle1 and dangle2)
   * Python: new module gyoto.animate to help writing Gyoto-based movies.
=======
1.3.2 2019/08/02 BUG
   * Python:
      + fix segfault in gyoto.std and gyoto.lorene
      + Fixup: specify encoding in python/tests/core.py
      + call setup.py build instead of build_ext
      + new module gyoto.util containing rayTrace, readScenery, writeObject
   * libgyoto:
      + add time-did-not-evolve check in Worldline::xFill()
      + Screen: dangle(1|2) now rotate the camera for anglekind != spherical
      + ThinDisk::sphericalPhi: return value between 0 and 2 pi
      + fix bug in Metric::Generic::cartesianVelocity
   * doc: warn in the user guide that the Yorick plug-in should not be used
   * Fix printing issues during ray-tracing, mostly visible in Python
>>>>>>> 8f90c3fc

1.3.1 2019/01/22 BUG

   * Fix typos and minor bugs
   * New macro GYOTO_ERROR to prefix Gyoto::throwError message with
     __FILE__:__LINE__ in __PRETTY_FUNCTION__
   * In Spectrum::ThemalBremstrahlung::radiativeQ and alphanu, return
     inf instead of throwing an error when dividing a finite number by 0.

1.3.0 2019/01/10 ABI 7:0:0

   * Changed API: for consistency, replace CutOffIneV by CutOff (in
     Hz) in Spectrum::PowerLaw. New API supports unit, the user may
     replace
       <CutOffIneV> 1 2 </CutOffineV>
     with
       <CutOff unit='eV'> 1 2 </CutOff>
   * Changed API: for consistency, rename Factory::getScenery to
     Factory::scenery and Factory::getPhoton to Factory::photon.
   * Changed API: Factory::metric(), astrobj() etc. don't throw an error
     anymore when then XML file does not contain the relevant entity but
     return a NULL smartpointer instead
   * Support mpirun -np option for all MPI implementations (bypassing
     MPI_Comm_spawn()).
   * New Metric: Hayward
   * New Astrobjs: Blob, Jet, NeutronStar, NeutronStarAnalyticEmission,
     NeutronStarModelAtmosphere, XillverReflection
   * New Spectra: KappaDistributionSynchrotronSpectrum,
     PowerLawSynchrotronSpectrum, ThermalSynchrotronSpectrum
   * Python: combined the three Python modules in a package, renaming
     them as:
     + gyoto        -> gyoto.core
     + gyoto_std    -> gyoto.std
     + gyoto_lorene -> gyoto.lorene
     The old names are still accessible but are deprecated and may be
     removed in a future release.
   * Python: provide namespaces, e.g. gyoto.astrobj to hold Astrobjs
     from gyoto.core, gyoto.std and gyoto.lorene, to mimic C++
     organization and as a convenience for users. Same goes for
     gyoto.metric, gyoto.spectrum and gyoto.spectrometer.
   * Python: gyoto.std and gyoto.lorene now take care of loading the
     necessary Gyoto plug-ins.
   * New optional dependency on ARBLIB or AEAE. See INSTAL.Gyoto.md.
   * Improved configure script:
     + It is now possible to specify the python interpreter in
       --with-python:
         ./configure --with-python=python2
         ./configure --with-python=/usr/bin/python3.7
     + Deprecate --with-udunits-(inc|lib) in favour of
       --with-udunits-(headers|libs).
     + In --with-*-(headers|lib), accept both colon-sparated paths and
       list of flags.
     See ./configure --help.
   * Support KerrKS in gyotoy.
   * Important code cleaning in PatternDisk
     + PatternDisk: implement radial interpolation for axisym grid;
       implement case when phi is out of phi-grid bounds; correction
       of bugs with rin, rout, rmax; allows grid with nphi=1 (axisym);
       transpose grid (In NumPy, grid is of dimension 1xNphixNr)
     + PatternDiskBB: remove risco and all calls to Kerr; can support
       any metric now
   * RezzollaZhidenko: implement circularVelocity
   * PageThorne supports ChernSimons metric
   * Major update in PolishDoughnut
     + remove all code relative to outdated 2012 model
     + remove call to getRms in angmomrinner
     + call to external spectra (synchro ther, synchro PL, brems), so
       remove all spectrum computation inside PolishDoughnut
   * ThermalBremsstrahlungSpectrum: use a different model dpending on
     temperature
   * BlackBodySpectrum: add color correction
   * Update fov orientation in Screen
     + Rename Alpha0 and Delta0 to Dangle1 and Dangle2 to be useable
       also in SphericalAngles
     + Add Screen::azimuthal_fov_, the fov along the azimuthal
       direction in the rest frame of the observer in SphericalAngles
       (assumed to be 2*pi in the past).
   * NumericalMetricLorene and NeutronStarModelAtm: adding normal
     vector to surface

1.2.0 2016/12/12 ABI 6:0:0
   * New functionality: the plug-in from which each subcontractor is
     registered is now tracked, so that it becomes possible to look
     for a subcontractor matching a specific kind and plug-in. We
     introduce the function Gyoto::requirePlugin() in addition to
     Gyoto::loadPlugin(). The subcontractor signature is changed to
     accept a second parameter, which breaks the API.
   * New functionality: thread-unsafe classes declare themselves as
     such, so that NThreads is ignored when multi-threading would
     cause erroneous results.

1.1.2 2016/12/10 FTR
   * New Metrics in stdplug: ChernSimons, RezzollaZhidenko.
   * New Astrobjs in stdplug: DeformedTorus, DynamicalDiskBolometric,
     EquatorialHotSpot, InflateStar, OscilTorus.
   * Allow specifying plug-in by file name.
   * Support colon syntax of mpirun (bypassing MPI_Comm_spawn()).
   * Support mpirun -np option for Open MPI (bypassing
     MPI_Comm_spawn()).

1.1.1 2016/10/30 BUG
   * When Gyoto is configured to be installed in another prefix than
     /usr/local/, look into two additional directories when loading
     plug-ins: /usr/local/lib/gyoto/<sovers>/ and
     /usr/local/lib/gyoto/.
   * The name of the versioned directories for plug-ins (<sovers>
     above) is now the major version of the library, so users don't
     need to reinstall there plug-ins when ugrading Gyoto to a
     binary-compatible release.
   * --enable-hardening now also enables -fPIE.
   * Yorick: actually implement `picture' painter for the matte_paint
     framework. Allow using any two or three-dimensional image or
     stack of images in the `picture' and `panorama' painters.
   * Include minimal plug-in example in plugins/null/.

1.1.0 2016/09/12 ABI 4 (5:0:0)
   * New functionality: provide a plug-in for writing new Metrics,
     Astrobjs and Spectra in Python.
   * New functionality: objects can describe there own
     properties. This feature is accessible through the help() method
     in the Python and Yorick interfaces and through -h on the
     command-line: "gyoto -hMetric::KerrBL"
   * New functionality: adding a flag to highligh the shadow region in
     a strong-field image
   * Various improvements and bug fixes in the Python extension.
   * Yorick: Add more functions to control the floating-point
     environment from Yorick.
   * Screen: properly parse "Mask" as a filename
   * KerrKS: remove specific integrator, which has never worked well.
   * PowerLawSpectrum: add cut-offs.
   * DirectionalDisk: add cutoff in lamp/disk frames.
   * PolishDoughnut: add central_temperature_ parameter.

1.0.2 2015/06/26 BUG
   * Fix FTBFS with gcc 5.0;
   * Improve fenv support and lack thereof with some compilers;
   * Distinguish size_t from unsigned long in Gyoto::Value;
   * Rewrite option parsing in `gyoto' command line utility, add many
     options: short options, -i/-j, -E, -X... see manpage and
     $ gyoto --help
   * Fix many compile-time warnings, including potentially harmfull
     undefined behavior;
   * KerrKS is not work-in-progress anymore, but it's specific
     integrator is known to be buggy (and issues a severe warning when
     used).
   * Several small bug-fixes, see ChangeLog for details.

1.0.1 2015/05/27 PKG
   * Add 3rd clause of BSD license to python/doxy2swig.py;
   * Add Odele to AUTHORS;
   * Bugfixes in configure.ac: use BOOST_*_LIBS variables instead of
     hardcoding one possible value, make it possible to build when
     python is installed but with an unsupported version.

1.0.0 2015/05/25 ABI 3
   * New functionality: MPI-based parallelisation.
   * New functionality: Python extension.
   * New functionality: most classes now derive from Gyoto::Object and
     have "Properties" (instances of Gyoto::Property). This provides
     for some introspection which is used notably in the Yorick
     plug-in and simplifies writing new derived classes.
   * Change Scenery::rayTrace() API, replacing i/jmin and max with a
     new concept Screen::Coord2dSet. This allows using the same
     code-path for both the gyoto utility and all the yorick use cases.
   * Update PolishDoughnut to support numerical (non-Kerr) metrics.
   * New spectrum: Gyoto::Spectrum::ThermalBremsstrahlung.
   * The usual lot of bug fixes and enhancements.

0.2.3 2014/10/21 BUG
	* Fix minor memory management bug in yotck/gyoto_Scenery.C

0.2.2 2014/09/19 BUG
	* Correct Metric:: and KerrBL::circularVelocity().

0.2.1 2014/07/22 ABI 2.1
	* ABI is backward compatible with 0.2.0.
	* Support for the special values DBL_MAX, DBL_MIN, -DBL_MAX
          and -DBL_MIN is any scalar floating-point value in XML i/o.
          This avoids loss of precission or SGFPE when
          saving/restoring certain default value in XML files.
	* Bug fix: avoid buffer overflow in Factory.

0.2.0 2014/07/21 ABI 2
	* New integrators, require Boost >= 1.93 and C++11. The new
	  integrators live in Worldline::IntegState, not in the Metric. Read
	  the user guide for more details, as well as the doxygen
	  documentation for the Scenery class.
	* New Metrics: Minkowski, NumericalMetricLorene
	* New Astrobjs: DirectionalDisk, StarTrace, ThinDiskIronLine
	* Give access to some numerical parameters of the RK4 integrator
	* Include LaTeX user guide
	* Yorick plug-in API change: the dot operator has changed its meaning.
	  Codes that used it may require updating. Examples:
	    m = gg.mass -> m =gg.mass()
	    obj=gg.clone -> obj=gg.clone()
	    scenery.screen(resolution=128) -> screnery.screen.resolution(128)
	    scenery.astrobj(initcoord=x,v) -> scenery.astrobj()(initcoord=x,v)
	* Rename methods from from setMass()/getMass() style to mass()/mass()
	  style. Macro with the old names are provided in GyotoDefs.h,
	  triggering a deprecation warning. Code may break nevertheless,
	  typically in two cases:
	    + if the new name was used as a variable name in your code:
	      please change the variable name;
	    + if your derived class overloaded only one of the two accessors
	      (e.g. only setMetric, not getMetric): in this example add
	        using Generic::metric;
	      in your derived class definition.
	  To get rid of the deprecation warning, define the GYOTO_NO_DEPRECATED
	  macro, for instance "make CPPFLAGS=-DGYOTO_NO_DEPRECATED"
	* Serious bug fixes and improvements in PolishDoughnut
	* Replaced Disk3D_BB with DynamicalDisk3D
	* Disk3D now has an opacity
	* Make KerrKS work (using the generic integrator only)
	* New interface: work in progress (WIP), to mark classes that are known
	  to be broken. Instanciating such a class yields a warning.
	* Update build systems to current autotools
        * Implement mask in screen to compute only parts of an image
	* Improve behaviour for emitter or observer far from massive object

0.1.0 2013/07/27 ABI 1
	* add units system
	* add PolishDoughnut astrobj
	* use pkg-config
	* gyotoy ported to yorick-gy instead of python
	* in Worldline, Photon and Scenery: rename tlim to tmin, default
	  value is -DBL_MAX.
	* add a mutli-wavelength flavour of Astrobj::emission()
	* install yorick plug-in under ${prefix}, not necessarily in Y_HOME
	* add plugin attribute to the Metric, Astrobj and Spectrum entities
	* reform build system to use the autotools
	* add --plugins command-line option
	* add virtual destrcuctor to Spectrum::Generic
	* fix buffer overflow in lib/Factory.C
	* update paper ref in bin/gyoto.C

0.0.3 2012/05/01 BUG
	* fix a tiny bug in PatternDisk (initialization of phimin/max)
	* rearrange flags in Makefiles/local_settings
	  for easier downstream packaging

0.0.2 2012/04/19 PKG
	* install include files in include/Gyoto
	* add this ChangeLog

0.0.1 2012/04/16 ABI 0
	* release<|MERGE_RESOLUTION|>--- conflicted
+++ resolved
@@ -1,4 +1,3 @@
-<<<<<<< HEAD
 NEXT ABI
    * Support computing Screen tetrad from arbitrary velocity
       * Metric:
@@ -15,7 +14,7 @@
 	be specified as e.g. <ObserverKind>ZAMO</ObserverKind> in XML.
    * Screen: support changing camera orientation (with dangle1 and dangle2)
    * Python: new module gyoto.animate to help writing Gyoto-based movies.
-=======
+
 1.3.2 2019/08/02 BUG
    * Python:
       + fix segfault in gyoto.std and gyoto.lorene
@@ -29,7 +28,6 @@
       + fix bug in Metric::Generic::cartesianVelocity
    * doc: warn in the user guide that the Yorick plug-in should not be used
    * Fix printing issues during ray-tracing, mostly visible in Python
->>>>>>> 8f90c3fc
 
 1.3.1 2019/01/22 BUG
 
