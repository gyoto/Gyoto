/**
 * \file GyotoScreen.h
 * \brief Description of the observer screen
 * 
 */

/*
<<<<<<< HEAD
    Copyright 2011-2018 Thibaut Paumard, Frederic Vincent
=======
    Copyright 2011-2017, 2019 Thibaut Paumard, Frederic Vincent
>>>>>>> 7de5ee60

    This file is part of Gyoto.

    Gyoto is free software: you can redistribute it and/or modify
    it under the terms of the GNU General Public License as published by
    the Free Software Foundation, either version 3 of the License, or
    (at your option) any later version.

    Gyoto is distributed in the hope that it will be useful,
    but WITHOUT ANY WARRANTY; without even the implied warranty of
    MERCHANTABILITY or FITNESS FOR A PARTICULAR PURPOSE.  See the
    GNU General Public License for more details.

    You should have received a copy of the GNU General Public License
    along with Gyoto.  If not, see <http://www.gnu.org/licenses/>.
 */

#ifndef __GyotoScreen_H_
#define __GyotoScreen_H_ 

#include <iostream>
#include <fstream>
#include <string>
#if defined HAVE_BOOST_ARRAY_HPP
# include <boost/array.hpp>
# define GYOTO_ARRAY boost::array
# if defined HAVE_MPI
#  include <boost/version.hpp>
#  if BOOST_VERSION >= 106400 
#   include <boost/serialization/boost_array.hpp>
#   include <boost/serialization/array_wrapper.hpp>
#  endif
# endif
#else
template <typename T, size_t sz> class GYOTO_ARRAY {
 private:
  T buf[sz];
 public:
  T& operator[](size_t c) { return buf[c] ; }
};
#endif

namespace Gyoto {
  class Screen;
}

#include <GyotoDefs.h>
#include <GyotoUtils.h>
#include <GyotoSmartPointer.h>
#include <GyotoObject.h>
#include <GyotoMetric.h>
#include <GyotoSpectrometer.h>

/**
 * \class Gyoto::Screen
 * \brief The camera with which the Astrobj is observed
 *
 * In the observer-centric point-of-view, the center of the Metric's
 * coordinate system is positioned relatively to the observing Screen
 * using three Euler angles and the distance (in meters). The three
 * Euler angles are:
 *   - position angle of the line of nodes (North of East);
 *   - inclination (0 = face-on);
 *   - argument of the X axis of the Metric's coordinate system.
 *  We use the z-x-z convention.
 *  See http://en.wikipedia.org/wiki/Euler_angles
 *
 * In addition, the Screen conveys:
 *   - the observing date (in geometrical units, but expect it to
 *     change to seconds in a future version);
 *   - the field-of-view of the image;
 *   - the resolution of the camera: number of pixels on each side
 *     (the camera is square);
 *   - the observing frequency.
 *
 * The scalar FreqObs defines the observing frequency for Scenery
 * quantity Intensity.
 *
 * Likewise, a Gyoto::Spectrometer defines for which frequencies
 * spectra are computed (when the Quantity Spectrum is requested in
 * the Scenery).
 * 
 * For the sake of theoreticians, there is an alternate way of
 * specifying the relative position of the Screen and Metric, by
 * specifying the 4-coordinates of the Screen in the Metric's
 * coordinate system (in that case, eerything is specified in
 * geometrical units).
 *
 * So an XML stanza for a Screen may look like that:
 * \code
 *  <Screen>
 *    <Time>       1000.      </Time>
 *    <FieldOfView>   0.3141592653589793 </FieldOfView>
 *    <Resolution>  128       </Resolution>
 *    <Distance>      1e30    </Distance>
 *    <PALN>          3.14159 </PALN>
 *    <Inclination>   2.0944  </Inclination>
 *    <Argument>     -2.0944  </Argument>
 *    <Spectrometer kind="freqlog" nsamples="10"> 17. 23. </Spectrometer> 
 *    <FreqObs>       1e20    </FreqObs>
 *  </Screen>
 * \endcode
 *
 * or like that:
 *
 * \code
 *  <Screen>
 *    <Position> 1000. 1000. 0.15. 0.</Position>
 *    <FieldOfView>   0.3141592653589793 </FieldOfView>
 *    <Resolution>  128 </Resolution>
 *    <Spectrometer kind="freqlog" nsamples="10"> 17. 23. </Spectrometer> 
 *    <FreqObs>       1e20    </FreqObs>
 *  </Screen>
 * \endcode
 *
 *
 * Units can be specified using the unit attribute in the XML file,
 * for instance:
 * 
 * \code
 *   <Distance unit="kpc"> 8 </Distance>
 * \endcode
 *
 * Possible units are (with [] noting the default):
 *  - distance: [m], geometrical, cm, km, AU, ly, pc, kpc, Mpc;
 *  - PALN, inclination, argument: [rad], deg.
 *  - frequency: [Hz], µm, GeV...
 *
 * When the distance is really large and most of the ray-tracing would
 * happen de facto in flat space, the camera is transported to a
 * location at a reasonable distance from the metric and the images
 * are scaled accordingly. The default value for this distance should
 * be fine, but it can be customized using the "dmax" attribute of the
 * "Distance" element. "dmax" is always expressed in geometrical
 * units:
 *
 * \code
 *    <Distance unit="kpc" dmax="1e7"> 8 </Distance>
 * \endcode
 *
 * Symptoms when dmax is too large include pixelization of the image
 * (neighbouring photons are numerically identical) and other
 * numerical overflows. dmax is too small when it is apparent that
 * changing it yields projection effects. dmax must be large compared
 * to rmax in the Astrobj and ideally, changing it by an order of
 * magnitude should not yield significant changes in the ray-traced
 * image.
 *
 * A mask may be used to limit ray-tracing to only some portions of
 * the field. The Scenery checks whether a mask is to be used using
 * Screen::operator()(size_t i, size_t j). The mask can be loaded from
 * a FITS file as a square image of doubles:
 * \code
 *    <Mask>maskfile.fits</Mask>
 * \endcode
 * The mask needs to be have the same size as the Screen itself, so
 * loading a mask also sets the resolution, and changing the
 * resolution after setting a mask also removes the mask. The content
 * of the Mask entity is parsed by Factory::fullPath(), so it can be
 * an absolute path, a path relative to where the XML file is stored,
 * or relative to the current working directory if prefixed with
 * "`pwd`/".
 *
 */
class Gyoto::Screen
: public Gyoto::SmartPointee,
  public Gyoto::Object
{
  friend class Gyoto::SmartPointer<Gyoto::Screen>;

 private:
  double tobs_; ///< Observing date in s
  double fov_;  ///< Field-of-view in rad
  double azimuthal_fov_; ///< Azimuthal field-of-view for Spherical Angles images. Maximal extent of image in the azimuthal b-angle direction.
  //  double tmin_;
  size_t npix_; ///< Resolution in pixels

  /**
   * \brief Mask with 0 where the ray-tracing should not be performed
   */
  double * mask_;

  /**
   * \brief Last read or written FITS file
   *
   * Used when saving to XML: if the mask was saved or loaded from
   * FITS file, output this file name in the XML.
   */
  std::string mask_filename_;

  double distance_; ///< Distance to the observer in m
  double dmax_; ///< Maximum distance from which the photons are launched (geometrical units) 

  enum anglekind_e { equatorial_angles=0, rectilinear=1, spherical_angles=2};
  typedef int anglekind_t;

  anglekind_t anglekind_; ///< Screen angles kind (0: equatorial, 1: spherical)
  
  /**
   * The angles are position angle of the line of nodes (North of
   * East), inclination (0 = face-on), argument of X axis. We use the
   * z-x-z convention. See http://en.wikipedia.org/wiki/Euler_angles
   */
  double euler_[3]; ///< Euler angles
  double ex_[3]; ///< Sky coordinate of base X vector
  double ey_[3]; ///< Sky coordinate of base Y vector
  double ez_[3]; ///< Sky coordinate of base Z vector

  double fourvel_[4]; ///< Observer's 4-velocity
  double screen1_[4]; ///< Screen e1 vector
  double screen2_[4]; ///< Screen e2 vector
  double screen3_[4]; ///< Screen e3 vector (normal)

  double dangle1_; ///< Increment to first position angle of Screen; can be typically alpha if in Equatorial Angles, or a if in Spherical Angles
  double dangle2_; ///< Increment to second position angle of Screen; can be typically delta if in Equatorial Angles, or b if in Spherical Angles
  SmartPointer<Metric::Generic> gg_; ///< The Metric in this end of the Universe

  /**
   * \brief Gyoto::Spectrometer::Generic subclass instance used for quantities Spectrum and BinSpectrum
   */
  SmartPointer<Spectrometer::Generic> spectro_;

  /**
   * \brief Frequency at which the observer observes
   *
   * For the quantity Intensity
   */
  double freq_obs_;

  /**
   * \brief What kind of observer are we considering? (At infinity, ZAMO...)
   *
   */
  std::string observerkind_;

 public:
  GYOTO_OBJECT;
  GYOTO_OBJECT_THREAD_SAFETY;

  // Constructors - Destructor
  // -------------------------
  Screen() ; ///< Default constructor
  Screen(const Screen& ) ;                ///< Copy constructor
  Screen * clone() const; ///< Cloner

  virtual ~Screen() ;                        ///< Destructor
  
  // Mutators / assignment
  // ---------------------

  /// Set inclination etc.
  void setProjection(const double paln,
		     const double inclination,
		     const double argument);
  /// Set distance, inclination etc.
  void setProjection(const double distance,
		     const double paln,
		     const double inclination,
		     const double argument);

  /// Set distance from observer
  /**
   * \param dist Distance in meters.
   */
  void distance(double dist);

  /// Set ray-tracing maximum distance
  /**
   * \param dist Distance in geometrical units.
   */
  void dMax(double dist);

  /// Set distance from observer
  /**
   * \param dist the distance expressed in the specified unit;
   * \param unit convertible to meters
   */
  void distance(double dist, const std::string &unit);

  /// Set inclination relative to line-of-sight
  /**
   * Inclination of z-axis relative to line-of-sight, or inclination
   * of equatorial plane relative to plane of the sky, in radians
   */
  void inclination(double);

  /// Set inclination relative to line-of-sight
  /**
   * Inclination of z-axis relative to line-of-sight, or inclination
   * of equatorial plane relative to plane of the sky, in specified unit.
   */
  void inclination(double, const std::string &unit);

  void PALN(double);
           ///< Set position angle of the line of nodes
  void PALN(double, const std::string &unit);
           ///< Set position angle of the line of nodes
  void argument(double);
           ///< Set angle beetwen line of nodes and X axis of object
  void argument(double, const std::string &unit);
           ///< Set angle beetwen line of nodes and X axis of object
  void spectrometer(SmartPointer<Spectrometer::Generic> spectro);
           ///< Set Screen::spectro_
  SmartPointer<Spectrometer::Generic> spectrometer() const ;
           ///< Get Screen::spectro_

  /**
   * \brief Set freq_obs_
   * \param fo double: observing frequency in Hz
   */
  void freqObs(double fo);


  /**
   * \brief Set freq_obs_
   * \param fo double: observing frequency (or wavelength) in "unit"
   * \param unit string: unit in which fo is expressed, convertible to
   * Herz or meters or energy.
   */
  void freqObs(double fo, const std::string &unit);

  /**
   * \brief Get freq_obs_.
   */
  double freqObs() const ;

  /**
   * \brief Get freq_obs_.
   * \param unit string: unit in which freq_obs_ should be returned is
   * expressed, convertible to Herz or meters or energy.
   */
  double freqObs(const std::string &unit) const;

  /// Alternative way to set projection
  /**
   * Beware : paln can not be set this way, setting later other
   * parameters change the observer's coordinates. For observationnal
   * ray-tracing purposes, prefer setProjection().
   *
   * \param[in] pos position of observer in Screen's coordinate
   * system. Content is copied.
   */
  void setObserverPos(const double pos[4]);
  void observerKind(const std::string &kind);
  std::string observerKind() const;
  void setFourVel(const double coord[4]);
  ///< Sets the observer's 4-velocity
  void setScreen1(const double coord[4]);
  ///< Sets the screen vector e1
  void setScreen2(const double coord[4]);
  ///< Sets the screen vector e2
  void setScreen3(const double coord[4]);
  ///< Sets the screen vector e3 (normal)

  // Accessors
  // ---------

  /// Get coordinate kind
  /**
   * From Screen::gg_.
   */
  int coordKind() const;

  /// Get distance from observer
  /**
   * In meters.
   */
  double distance() const;

  /// Get distance from observer
  /**
   * In specified unit.
   */
  double distance(const std::string&) const;	 ///< Get distance from observer

  /// Get maximum ray-tracing distance
  /**
   * In geometrical units.
   */
  double dMax() const;

  /// Get inclination relative to line-of-sight
  /**
   * Inclination of z-axis relative to line-of-sight, or inclination
   * of equatorial plane relative to plane of the sky, in radians.
   */
  double inclination() const;

  /// Get inclination relative to line-of-sight
  /**
   * Inclination of z-axis relative to line-of-sight, or inclination
   * of equatorial plane relative to plane of the sky, in specified unit.
   */
  double inclination(const std::string&) const;

  double PALN() const;	 ///< Get position angle of the line of nodes
  double PALN(const std::string&) const;	 ///< Get position angle of the line of nodes
  double argument() const;	 ///< Get angle between line of nodes and X axis of object
  double argument(const std::string&) const;	 ///< Get angle between line of nodes and X axis of object

  SmartPointer<Metric::Generic> metric() const; ///< Get Screen::gg_
  void metric(SmartPointer<Metric::Generic> gg); ///< Set Screen::gg_

  /// Get observing date in seconds
  double time() const;

  /// Get observing date in seconds
  double time(const std::string &) const;

  /// Set observing date in specified unit
  void time(double, const std::string &);

  /// Set observing date in seconds
  void time(double);

  /// Get Screen::fov_ in radians
  double fieldOfView() const;

  /// Get Screen::fov_ in specified unit
  double fieldOfView(std::string const &unit) const;

  /// Set Screen::fov_ in radians
  void fieldOfView(double);

  /// Set Screen::fov_ in specified unit
  void fieldOfView(double, const std::string &unit);

  /// Get Screen::azimuthal_fov_
  double azimuthalFieldOfView() const;

  /// Set Screen::azimuthal_fov_
  void azimuthalFieldOfView(double ff);

  /// Set increment to first position angle
  void dangle1(double);
  /// Set increment to first position angle in specified unit
  void dangle1(double, const std::string &unit);
  /// Get increment to first position angle
  double dangle1() const;
  /// Get increment to first position angle in specified unit
  double dangle1(std::string const &unit)const;
  /// Set increment to second position angle
  void dangle2(double);
  /// Set increment to second position angle in specified unit
  void dangle2(double, const std::string &unit);
  /// Get increment to second position angle
  double dangle2() const;
  /// Get increment to second position angle in specified unit
  double dangle2(std::string const &unit)const;

  /// Set Screen::anglekind_
  void anglekind(int);
  void anglekind(std::string const&);
  std::string anglekind() const;

  /// Get Screen::npix_
  size_t resolution() const;
  /// Set Screen::npix_
  void resolution(size_t);

  /// Set mask_ from array
  /**
   * mm will be copied. mm must be a square resolution x resolution
   * array. If mm==NULL, just deallocate mask_.
   */
  void mask(double const * const mm, size_t resolution=0);

  /// Retrieve const pointer to mask_
  double const * mask() const ;
  void maskFile(std::string const &fname);
  std::string maskFile() const;
# ifdef GYOTO_USE_CFITSIO

  /// Read mask_ from FITS file
  void fitsReadMask(std::string const &fname);

  /// Save mask_ from FITS file
  void fitsWriteMask(std::string const &fname);
# endif

  /// Whether this pixel should be ray-traced
  /**
   * If mask_ is not set, always true. Else, true for non-zero cells
   * in mask_.
   */
  bool operator()(size_t, size_t);


  /// 4-Position of the observer relative to the metric
  /**
   * A Screen is positioned relative to the observer with four elements:
   * Screen::distance, Screen::inclination, Screen::paln and
   * Screen::argument.
   *
   * This function returns the position of the observer relative to
   * the metric system in Screen::gg_, using these parameters. The
   * output parameter is coord.
   *
   * \param[out] coord position of the observer. Must be preallocated.
   */
  void getObserverPos(double dest[4]) const;

  /// Get copy of Screen::fourvel_
  /**
   * \param[out] fourvel preallocated 4-element array
   */
  void getFourVel(double dest[4]) const;

  void fourVel(std::vector<double> const &);
  std::vector<double> fourVel() const;
  void screenVector1(std::vector<double> const &);
  std::vector<double> screenVector1() const;
  void screenVector2(std::vector<double> const &);
  std::vector<double> screenVector2() const;
  void screenVector3(std::vector<double> const &);
  std::vector<double> screenVector3() const;

  /// Get copy of Screen::screen1_
  /**
   * \param[out] dest preallocated 4-element array
   */
  void getScreen1(double dest[4]) const;

  /// Get copy of Screen::screen2_
  /**
   * \param[out] dest preallocated 4-element array
   */
  void getScreen2(double dest[4]) const;

  /// Get copy of Screen::screen3_
  /**
   * \param[out] dest preallocated 4-element array
   */
  void getScreen3(double dest[4]) const;

  /// Get 8-coordinate of Photon hitting screen from a given direction
  /**
   * Similar to Screen::getObserverPos() but will return in addition
   * the 4-velocity of a photon corresponding to the sky direction
   * given by x and y.
   * \param[in] x    RA (d_alpha*cos(delta)) offset in radians;
   * \param[in] y    Dec offset (d_delta) in radians; 
   * \param[out] dest position-velocity of the observer Photon. Preallocated.
   * 
   */
  void getRayCoord(double x, double y, double dest[8]) const;

  /// Get polarization triad
  /**
   * Computes the polarization triad (Ephi,Etheta,k) from the
   * tangent to photon geodesic k.
   * \param[in] coord Photon coordinate + tangent vector (double[8])
   * \param[out] Ephi first polarisation direction. Preallocated. Default: NULL.
   * \param[out] Etheta second polarisation direction. Preallocated. Default: NULL.
   * 
   */
  void getRayTriad(double coord[8],
		   double Ephi[4], double Etheta[4]) const;

  /// Get 8-coordinate of Photon hitting screen pixel
  /**
   * Similar to Screen::getObserverPos() but will return in addition
   * the 4-velocity of a photon corresponding to the sky direction
   * given by x and y.
   * \param[in] i, j pixel coordinates   
   * \param[out] dest position-velocity of the Photon. Preallocated.
   * 
   */
  void getRayCoord(const size_t i, const size_t j, double dest[8]) const;
  
  void coordToSky(const double pos[4], double dest[3]) const;
  ///< Convert 4-position to 3-sky position

  void coordToXYZ(const double pos[4], double dest[3]) const;
  ///< Convert 4-position to 3-cartesian coordinates

  void computeBaseVectors() ;
  ///< Compute base vectors according to projection parameters

  /// Display
  //  friend std::ostream& operator<<(std::ostream& , const Screen& ) ;
  std::ostream& print(std::ostream&) const ; ///< Debug helper
  std::ostream& printBaseVectors(std::ostream&) const ; ///< Debug helper

  // UDUNITS
# ifdef HAVE_UDUNITS
  /// Map "pix" and "pixel" to angular pixel width in unit system
  /**
   * "pix" or "pixel" can then be used in units.
   *
   * There is only one unit system in Gyoto: "pix" can therefore be
   * registered only for one Screen at a time. See Gyoto::Units.
   * 
   * The unit must later be unmapped with unmapPixUnit().
   */
  void mapPixUnit();

  /// Unmap "pix" and "pixel" from unit system
  /**
   * See also mapPixUnit().
   */
  void unmapPixUnit();
# endif


#ifdef GYOTO_USE_XERCES
 public:
  void fillProperty(Gyoto::FactoryMessenger *fmp, Property const &p) const;

    /// Instanciate a Screen from XML entity 
    static   SmartPointer<Screen> Subcontractor(FactoryMessenger* fmp);
#endif

    /// Enum to specify whether a coordinate set (Coord1dSet or Coord2dSet) holds pixel values or angles
    enum CoordType_e {angle, pixel};

    /// Set of 1-d coordinates: indices or angles
    /**
     * Acts like a container (array-like) of either size_t (pixel
     * coordinate) or double (angle) values. This container can be
     * iterated-through using the operator++(), derefenced using the
     * operator*() (if containing pixel coordinates) or angle() (in
     * containing angles).
     */
    class Coord1dSet {
    public:
      /// Whether this specifier represents angles or pixels
      const CoordType_e kind;
    public:
      /// Set kind during initialization
      Coord1dSet(CoordType_e k);
      /// Virtual destructor
      virtual ~Coord1dSet();
      /// Reset specifier to point to the first value
      virtual void begin() =0;
      /// True if pointing to something, false if end has been reached.
      virtual bool valid() =0;
      /// Number of values in this container
      virtual size_t size()=0;
      /// Get size_t value currently pointed to
      virtual size_t operator*() const ;
      /// Get double value currently pointed to
      virtual double angle() const ;
      /// Increment iterator (point to next value)
      virtual Coord1dSet& operator++()=0;
      /// Get index of value currently pointed to
      /**
       * Starts at 0 and is implemented each time operator++ is
       * called. Depending on the implementation, this may be a real
       * index or computed on demand.
       */
      virtual size_t index() const=0;
    };

    /// Class to specify a set of points on the Screen
    /**
     * Container (array-like) holding several 2D points. Can be a 2D
     * grid of pixel coordinates or a vector of floating-point (alpha,
     * delta) pairs, for instance.
     */
    class Coord2dSet {
    public:
      /// Whether this set holds pixels or angle specifications
      const CoordType_e kind;
      /// Set kind at initialisation
      Coord2dSet(CoordType_e k);
      /// Virtual destructor
      virtual ~Coord2dSet();
      /// Increment pointer
      virtual Coord2dSet& operator++()    =0;
      /// Get pixel coordinates
      virtual GYOTO_ARRAY<size_t, 2> operator*  () const;
      /// Get angle coordinates
      virtual GYOTO_ARRAY<double, 2> angles() const ;
      /// Reset pointer
      virtual void begin() =0;
      /// Whether the end has not been passed
      virtual bool valid() =0;
      /// Number of positions contained
      virtual size_t size()=0;
    };

    /// Class containing 2D-points organized in a grid
    class Grid: public Coord2dSet {
    protected:
    protected:
      /// If non-NULL, cout j each tims it is incremented.
      const char * const prefix_;
      Coord1dSet &iset_;
      Coord1dSet &jset_;
    public:
      Grid(Coord1dSet &iset, Coord1dSet &jset, const char * const p=NULL);
      virtual Coord2dSet& operator++();
      virtual GYOTO_ARRAY<size_t, 2> operator*  () const;
      virtual void begin();
      virtual bool valid();
      virtual size_t size();
    };

    /// Class containing arbitrary 2D-points 
    /**
     * ispec_ and jspec_ must be the same size.
     */
    class Bucket : public Coord2dSet {
    protected:
      Coord1dSet &alpha_;
      Coord1dSet &delta_;
    public:
      Bucket(Coord1dSet &iset, Coord1dSet &jset);
      virtual Coord2dSet& operator++();
      virtual GYOTO_ARRAY<double, 2> angles() const;
      virtual GYOTO_ARRAY<size_t, 2> operator*() const;
      virtual void begin();
      virtual bool valid();
      virtual size_t size();
    };

    /// A dummy, empty 2D set.
    class Empty: public Coord2dSet {
    public:
      Empty();
      virtual Coord2dSet& operator++();
      virtual void begin();
      virtual bool valid();
      virtual size_t size();
    };

    /// 1D coordinated specifier for a range
    class Range : public Coord1dSet {
    protected:
      const size_t mi_, ma_, d_, sz_;
      size_t cur_;
    public:
      /// Specify min, max and step of this range.
      Range(size_t mi, size_t ma, size_t d);
      void begin();
      bool valid();
      size_t size();
      Coord1dSet& operator++();
      size_t operator*() const ;
      virtual size_t index() const ;
    };

    /// 1D specifier for an arbitrary pixel coordinate set.
    class Indices : public Coord1dSet {
    protected:
      size_t const * const indices_;
      size_t const sz_;
      size_t i_;
    public:
      Indices (size_t const*const buf, size_t sz);
      void begin();
      bool valid();
      size_t size();
      Coord1dSet& operator++();
      size_t operator*() const ;
      virtual size_t index() const ;
    };

    /// 1D specifier for an arbitrary angle coordinate set.
    class Angles : public Coord1dSet {
    protected:
      double const * const buf_;
      size_t const sz_;
      size_t i_;
    public:
      Angles (double const*const buf, size_t sz);
      void begin();
      bool valid();
      size_t size();
      Coord1dSet& operator++();
      double angle() const ;
      virtual size_t index() const ;
    };

    /// 1D specifier for an angle that is repeated.
    class RepeatAngle : public Coord1dSet {
    protected:
      double const val_;
      size_t const sz_;
      size_t i_;
    public:
      RepeatAngle (double val, size_t sz);
      void begin();
      bool valid();
      size_t size();
      Coord1dSet& operator++();
      double angle() const ;
      virtual size_t index() const ;
    };
};

#endif<|MERGE_RESOLUTION|>--- conflicted
+++ resolved
@@ -5,11 +5,7 @@
  */
 
 /*
-<<<<<<< HEAD
-    Copyright 2011-2018 Thibaut Paumard, Frederic Vincent
-=======
-    Copyright 2011-2017, 2019 Thibaut Paumard, Frederic Vincent
->>>>>>> 7de5ee60
+    Copyright 2011-2019 Thibaut Paumard, Frederic Vincent
 
     This file is part of Gyoto.
 
