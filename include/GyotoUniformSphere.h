/**
 * \file GyotoUniformSphere.h
 * \brief Optically thick or thin, spherical objects
 *
 *  Gyoto::Astrobj::UniformSphere is an abstract type from which
 *  uniform, spherical objects inherit (in particular, the
 *  Gyoto::Astrobj::Star and Gyoto::Astrobj::FixedStar classes).
 *
 */

/*
    Copyright 2011 Frederic Vincent, Thibaut Paumard

    This file is part of Gyoto.

    Gyoto is free software: you can redistribute it and/or modify
    it under the terms of the GNU General Public License as published by
    the Free Software Foundation, either version 3 of the License, or
    (at your option) any later version.

    Gyoto is distributed in the hope that it will be useful,
    but WITHOUT ANY WARRANTY; without even the implied warranty of
    MERCHANTABILITY or FITNESS FOR A PARTICULAR PURPOSE.  See the
    GNU General Public License for more details.

    You should have received a copy of the GNU General Public License
    along with Gyoto.  If not, see <http://www.gnu.org/licenses/>.
 */


#ifndef __GyotoUniformSphere_H_ 
#define __GyotoUniformSphere_H_ 

namespace Gyoto{
  namespace Astrobj { class UniformSphere; }
}

#include <GyotoMetric.h>
#include <GyotoStandardAstrobj.h>
#include <GyotoSpectrum.h>

#ifdef GYOTO_USE_XERCES
#include <GyotoRegister.h>
#endif

#include <string>

/**
 * \class Gyoto::Astrobj::UniformSphere
 * \brief Optically thick or thin, spherical objects
 *
 *  Gyoto::Astrobj::UniformSphere is an abstract type from which
 *  uniform, spherical objects inherit (in particular, the
 *  Gyoto::Astrobj::Star and Gyoto::Astrobj::FixedStar classes).
 *
 *  These objects are coordinate-spherical: they comprise all the
 *  points within a given radius from a centre. The distance is the
 *  usual Euclidian distance in a Cartesian coordinate system which is
 *  trivially determined by the coordinate system in which the Metric
 *  is expressed.
 *
 *  The sphere is in solid motion: all the points have the same
 *  4-velocity. The centre of the sphere may move. This motion and the
 *  velocity are provided by the derived classes through the
 *  getCartesian() and getVelocity() methods.
 *
 *  The spheres can be optically thick or optically thin. In the
 *  optically thin case, the opacity law provided as a Gyoto::Spectrum
 *  also sets both the emissivity. Another Gyoto::Spectrum provides
 *  the emission law of the source, which is uniform.
 *
 *  Gyoto::Astrobj::UniformSphere::setParameters() take care of
 *  interpreting the XML elements describing the parameters of the
 *  sphere:
 *  \code
 *     <Radius> value </Radius>
 *     <Spectrum kind="..."> parameters for this spectrum kind </Spectrum>
 *     <Opacity kind="..."> parameters for this spectrum kind </Opacity>
 *
 *     The following are numerical parameters mostly usefull when the
 *     sphere is far from the compact object. Larger values speed up
 *     computation but may miss the sphere.
 *     <DeltaMaxOverRadius> 0.1 </DeltaMaxOverRadius>
 *     <DeltaMaxOverDistance> 0.1 </DeltaMaxOverDistance>
 *  \endcode
 * setGenericParameters() also takes care of calling
 * setParameter().
 */
class Gyoto::Astrobj::UniformSphere :
  public Gyoto::Astrobj::Standard {
  friend class Gyoto::SmartPointer<Gyoto::Astrobj::UniformSphere>;
  
  // Data : 
  // -----
 protected:
  double radius_ ; ///< sphere radius [geometrical units]
  bool isotropic_; ///< if 1, then emission just returns 1
  double alpha_; ///< such that nu*I_nu = nu^alpha_; note that Xray photon
              ///< index Gamma is: alpha_ = 2-Gamma
  SmartPointer<Spectrum::Generic> spectrum_; ///< sphere emission law
  SmartPointer<Spectrum::Generic> opacity_; ///< if optically thin, opacity law

  double dltmor_; ///< see deltaMax(double*)
  double dltmod_; ///< see deltaMax(double*)

  // Constructors - Destructor
  // -------------------------
 public:
  GYOTO_OBJECT;

 /**
  * Create UniformSphere object.
  * \param kind: specifi kind (e.g. "Star" or "FixedStar")
  * \param gg: Gyoto::SmartPointer to the Gyoto::Metric in this part of the Universe
  * \param radius: sphere radius
  */
  UniformSphere(std::string kind,
		SmartPointer<Metric::Generic> gg, double radius) ;
      ///< Standard constructor

 /**
  * Create UniformSphere object. Use metric(), radius(),
  * spectrum() and opacity() to set the members.
  * 
  * \param kind: specify kind (e.g. "Star" or "FixedStar")
  */
  UniformSphere(std::string kind); ///< Default constructor
  
  UniformSphere(const UniformSphere& orig); ///< Copy constructor

  virtual ~UniformSphere() ;                        ///< Destructor
  
  // Accessors
  // ---------
 public:
  virtual std::string className() const ; ///< "UniformSphere"
  virtual std::string className_l() const ; ///< "uniformsphere"

  virtual void spectrum(SmartPointer<Spectrum::Generic>);
  ///< Set spectrum_
  virtual SmartPointer<Spectrum::Generic> spectrum() const;
  ///< Get spectrum_
  virtual void opacity(SmartPointer<Spectrum::Generic>);
  ///< Set opacity_
  virtual SmartPointer<Spectrum::Generic> opacity() const;
  ///< Get opacity_
  double radius() const ; ///< Get radius_ in geometrical units
  virtual void   radius(double); ///< Set radius_ in geometrical units
  double radius(std::string const &) const ; ///< Get radius_ in specified unit
  virtual void   radius(double, std::string const &); ///< Set radius_ in specified unit

  double deltaMaxOverRadius() const ; ///< Get dltmor_
  virtual void   deltaMaxOverRadius(double f); ///< Set dltmor_

  double deltaMaxOverDistance() const ; ///< Get dltmod_
  virtual void   deltaMaxOverDistance(double f); ///< Set dltmod_

  bool isotropic() const;
  void isotropic(bool);
  double alpha() const ;
  void alpha(double);

 public:

  virtual double operator()(double const coord[4]) ;
  ///< Square distance to the center of the sphere

  ///< Ensure integration does not miss the object
  /**
   * \param[in] coord current photon position
   * \return max( #dltmor_*#radius_, #dltmod_*operator()(double coord[]) )
   */
  virtual double deltaMax(double*coord);

 protected:
  /**
   * If the coordinate system of the Metric object is spherical, use a
   * trivial conversion.
   */
  virtual void getCartesian(double const * const dates, size_t const n_dates,
		double * const x, double * const y,
		double * const z, double * const xprime=NULL,
		double * const yprime=NULL,  double * const zprime=NULL) =0;
  ///< Yield the Cartesian coordinates of the center of the sphere

  virtual void getVelocity(double const pos[4], double vel[4]) = 0;
  ///< Yield velocity of the center of the sphere.

  using Standard::emission;
  virtual double emission(double nu_em, double dsem,
			  state_t const &cp, double const co[8]=NULL) const;
  ///< Emission is determined by spectrum_ and opacity_
  using Standard::integrateEmission;
  virtual double integrateEmission(double nu1, double nu2, double dsem,
				   state_t const &c_ph, double const *c_obj=NULL) const;
  virtual double transmission(double nuem, double dsem, state_t const &) const ;
  ///< Transmission is determined by opacity_
<<<<<<< HEAD
  void processHitQuantities(Photon* ph, state_t const &coord_ph_hit,
			    double const * coord_obj_hit, double dt,
			    Properties* data) const;
  virtual void radiativeQ(double Inu[], double Taunu[], 
			  double const nu_em[], size_t nbnu,
			  double dsem,
			  state_t const &coord_ph,
			  double const coord_obj[8]=NULL) const ;
    
=======
  virtual void processHitQuantities(Photon* ph, double* coord_ph_hit,
				    double* coord_obj_hit, double dt,
				    Astrobj::Properties* data) const;
>>>>>>> b7e50dcc
};


#endif<|MERGE_RESOLUTION|>--- conflicted
+++ resolved
@@ -195,21 +195,10 @@
 				   state_t const &c_ph, double const *c_obj=NULL) const;
   virtual double transmission(double nuem, double dsem, state_t const &) const ;
   ///< Transmission is determined by opacity_
-<<<<<<< HEAD
+
   void processHitQuantities(Photon* ph, state_t const &coord_ph_hit,
 			    double const * coord_obj_hit, double dt,
 			    Properties* data) const;
-  virtual void radiativeQ(double Inu[], double Taunu[], 
-			  double const nu_em[], size_t nbnu,
-			  double dsem,
-			  state_t const &coord_ph,
-			  double const coord_obj[8]=NULL) const ;
-    
-=======
-  virtual void processHitQuantities(Photon* ph, double* coord_ph_hit,
-				    double* coord_obj_hit, double dt,
-				    Astrobj::Properties* data) const;
->>>>>>> b7e50dcc
 };
 
 
