--- conflicted
+++ resolved
@@ -85,10 +85,11 @@
  * parameters, including the Metric and Astrobj):
  * Adaptive/NonAdaptive, Delta, MinimumTime, MaxIter, PrimaryOnly.
  *
- * Thus a fully populated Scenery XML looks like that:
- * \code
- * <?xml version="1.0" encoding="UTF-8" standalone="no"?>
- * <Scenery>
+ * Thus a fully populated Scenery XML looks like that (the values are
+ * examples, they are not necessary the default nor the best or even
+ * good values):
+ * \code <?xml version="1.0" encoding="UTF-8"
+ * standalone="no"?> <Scenery>
  *
  *  <Metric kind = "MetricKind">
  *    <MetricProperties/>
@@ -113,6 +114,28 @@
  *
  *  Adaptive or NonAdaptive:
  *  <Adaptive/>
+ *
+ *  The integrator to use for integrating the photons:
+ *  <Integrator>runge_kutta_fehlberg78</Integrator>
+ *  The "Legacy" integrator is coded in
+ *  Metric::Generic::myrk4_adaptive(), may be re-implemented in othe
+ *  metrics, and therefore takes its tuning parameters in the Metric
+ *  section. The other integrators (runge_kutta_fehlberg78,
+ *  runge_kutta_cash_karp54, runge_kutta_dopri5,
+ *  runge_kutta_cash_karp54_classic) accept the following tuning
+ *  parameters, directly in the Scenery section:
+ *
+ *  Absolute and relative tolerance for the adaptive step:
+ *  <AbsTol>1e-11</AbsTol>
+ *  <RelTol>1e-11</RelTol>
+ *  Normally, you should not need to tune the other three. If you need
+ *  to, try using a higher order integrator:
+ *  maximum integration step:
+ *  <DeltaMax> 100 </DeltaMax>
+ *  delta_max/R where R is the current distance to the origin:
+ *  <DeltaMaxOverR> 0.1 </DeltaMaxOverR>
+ *  minimum step:
+ *  <DeltaMin>1e-20</DeltaMin>
  *
  *  A few safe-guards to avoid infinite loops:
  *
@@ -261,9 +284,9 @@
   /// Set ph_.tmin_ in specified unit
   void tMin(double, const std::string &unit);
 
-<<<<<<< HEAD
-  void adaptive (bool mode) ; ///< Set Scenery::adaptive_
-  bool adaptive () const ; ///< Get Scenery::adaptive_
+  void adaptive (bool mode) ; ///< Set ph_.adaptive_
+  bool adaptive () const ; ///< Get ph_.adaptive_
+
   void integrator(std::string type);
   std::string integrator() const;
   /**
@@ -293,10 +316,6 @@
   double absTol()const;
   void relTol(double);
   double relTol()const;
-=======
-  void adaptive (bool mode) ; ///< Set ph_.adaptive_
-  bool adaptive () const ; ///< Get ph_.adaptive_
->>>>>>> 38b7b7c9
 
   void secondary (bool sec) ; ///< Set ph_.secondary_
   bool secondary () const ; ///< Get ph_.secondary_
