--- conflicted
+++ resolved
@@ -6,11 +6,7 @@
  */
 
 /*
-<<<<<<< HEAD
-    Copyright 2011-2018 Thibaut Paumard
-=======
     Copyright 2011-2016, 2018-2019 Thibaut Paumard
->>>>>>> 7de5ee60
 
     This file is part of Gyoto.
 
