--- conflicted
+++ resolved
@@ -258,13 +258,6 @@
     const PolishDoughnut * papa;
     virtual double operator() (double) const;
   };
-<<<<<<< HEAD
-
- // Outputs
- // -------
- public:
-=======
->>>>>>> 8b789405
 };
 
 #endif